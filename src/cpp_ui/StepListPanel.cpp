--- conflicted
+++ resolved
@@ -1,22 +1,10 @@
-<<<<<<< HEAD
-// Basic StepListPanel implementation using JUCE widgets.  This panel mimics the
-// functionality provided by the original PyQt version found in
-// ``src/ui/step_list_panel.py``.  It maintains a list of steps and exposes
-// controls for adding, duplicating, removing and reordering them.  The panel is
-// intentionally simple and is suitable for unit testing of the underlying C++
-// logic without requiring the full application framework.
-
-#include <juce_gui_basics/juce_gui_basics.h>
-#include <juce_core/juce_core.h>
-=======
+
 #include "StepListPanel.h"
->>>>>>> ee9b7bd2
 
 using namespace juce;
 
 StepListPanel::StepListPanel()
 {
-<<<<<<< HEAD
 public:
     StepListPanel()
     {
@@ -58,34 +46,13 @@
                         &editDescriptionButton, &upButton, &downButton,
                         &undoButton, &redoButton })
             b->removeListener(this);
-=======
-    addAndMakeVisible(stepList);
-    stepList.setModel(this);
-
-    addButton.setButtonText("Add Step");
-    dupButton.setButtonText("Duplicate Step");
-    removeButton.setButtonText("Remove Step");
-    editDurationButton.setButtonText("Edit Duration");
-    editDescriptionButton.setButtonText("Edit Description");
-    upButton.setButtonText("Move Up");
-    downButton.setButtonText("Move Down");
-    undoButton.setButtonText("Undo");
-    redoButton.setButtonText("Redo");
-
-    for (auto* b : { &addButton, &dupButton, &removeButton, &editDurationButton,
-                      &editDescriptionButton, &upButton, &downButton,
-                      &undoButton, &redoButton })
-    {
-        addAndMakeVisible(b);
-        b->addListener(this);
->>>>>>> ee9b7bd2
+
     }
 
     setWantsKeyboardFocus(true);
 
     pushHistory();
 
-<<<<<<< HEAD
     //=========================================================================
     // Component layout
     void resized() override
@@ -117,19 +84,7 @@
               editDescriptionButton, upButton, downButton,
               undoButton, redoButton;
     Label totalDuration;
-=======
-    addAndMakeVisible(totalDuration);
-    totalDuration.setJustificationType(Justification::centredLeft);
-}
-
-StepListPanel::~StepListPanel()
-{
-    for (auto* b : { &addButton, &dupButton, &removeButton, &editDurationButton,
-                    &editDescriptionButton, &upButton, &downButton,
-                    &undoButton, &redoButton })
-        b->removeListener(this);
-}
->>>>>>> ee9b7bd2
+
 
 int StepListPanel::getNumRows()
 {
@@ -143,7 +98,7 @@
 
     if (isPositiveAndBelow(row, steps.size()))
     {
-<<<<<<< HEAD
+
         if (b == &addButton)
             addStep();
         else if (b == &loadButton)
@@ -168,11 +123,7 @@
         stepList.updateContent();
         stepList.repaint();
         updateDuration();
-=======
-        g.setColour(Colours::black);
-        g.drawText(steps[row].description, 4, 0, width - 4, height,
-                   Justification::centredLeft);
->>>>>>> ee9b7bd2
+
     }
 }
 
@@ -247,7 +198,7 @@
     }
 }
 
-<<<<<<< HEAD
+
     void loadExternalSteps()
     {
         FileChooser chooser("Load External Steps from JSON", {}, "*.json");
@@ -284,12 +235,7 @@
     }
 
     void duplicateStep()
-=======
-void StepListPanel::removeStep()
-{
-    int row = stepList.getSelectedRow();
-    if (isPositiveAndBelow(row, steps.size()))
->>>>>>> ee9b7bd2
+
     {
         steps.remove(row);
         if (row > 0)
