#include <juce_gui_basics/juce_gui_basics.h>
#include <juce_gui_extra/juce_gui_extra.h>
#include <memory>

#include "DefaultVoiceDialog.h"

// Forward declaration of theme helper implemented in Themes.cpp
extern void applyTheme (juce::LookAndFeel_V4&, const juce::String&);

// include dialog implementations that currently only exist as .cpp files
#include "SubliminalDialog.cpp"

using namespace juce;

// Forward declarations for UI components that will be implemented later.
class StepListPanel;
class StepConfigPanel;
#include "OverlayClipPanel.h"

<<<<<<< HEAD
namespace
{
    enum MenuIDs
    {
        menuNew = 1,
        menuOpen,
        menuSave,
        menuPreferences,
        menuDefaults,
        themeDark,
        themeGreen,
        themeBlue,
        themeMaterial
    };
}

class MainComponent : public Component,
                      private MenuBarModel
=======
class MainComponent : public Component,
                      private Button::Listener
>>>>>>> 25402187
{
public:
    MainComponent()
    {
        setSize (800, 600);
<<<<<<< HEAD

        menuBar.reset (new MenuBarComponent (this));
        addAndMakeVisible (menuBar.get());

        setLookAndFeel (&lookAndFeel);
        applyTheme (lookAndFeel, currentTheme);

        // TODO: create and add child components once implemented
=======
        addAndMakeVisible(overlayPanel);
        addAndMakeVisible(subliminalButton);
        subliminalButton.addListener(this);
        subliminalButton.setButtonText("Add Subliminal Voice");

>>>>>>> 25402187
    }

    ~MainComponent() override
    {
        menuBar->setModel (nullptr);
        setLookAndFeel (nullptr);
    }

    void resized() override
    {
<<<<<<< HEAD
        auto area = getLocalBounds();
        menuBar->setBounds (area.removeFromTop (24));
        // TODO: layout child components with remaining area
    }

    StringArray getMenuBarNames() override
    {
        return { "File" };
    }

    PopupMenu getMenuForIndex (int, const String& menuName) override
    {
        PopupMenu menu;
        if (menuName == "File")
        {
            menu.addItem (menuNew, "New");
            menu.addItem (menuOpen, "Open...");
            menu.addItem (menuSave, "Save");
            menu.addSeparator();
            menu.addItem (menuPreferences, "Preferences...");
            menu.addItem (menuDefaults, "Configure Defaults...");

            PopupMenu theme;
            theme.addItem (themeDark, "Dark", true, currentTheme == "Dark");
            theme.addItem (themeGreen, "Green", true, currentTheme == "Green");
            theme.addItem (themeBlue, "light-blue", true, currentTheme == "light-blue");
            theme.addItem (themeMaterial, "Material", true, currentTheme == "Material");
            menu.addSubMenu ("Theme", theme);
        }
        return menu;
    }

    void menuItemSelected (int menuItemID, int) override
    {
        switch (menuItemID)
        {
            case menuNew:
                AlertWindow::showMessageBoxAsync (AlertWindow::InfoIcon,
                                                   "New", "New file action");
                break;
            case menuOpen:
                AlertWindow::showMessageBoxAsync (AlertWindow::InfoIcon,
                                                   "Open", "Open not implemented");
                break;
            case menuSave:
                AlertWindow::showMessageBoxAsync (AlertWindow::InfoIcon,
                                                   "Save", "Save not implemented");
                break;
            case menuPreferences:
                AlertWindow::showMessageBoxAsync (AlertWindow::InfoIcon,
                                                   "Preferences",
                                                   "Preferences dialog not available");
                break;
            case menuDefaults:
            {
                DefaultVoiceDialog dlg (prefs);
                dlg.runModalLoop();
                prefs.defaultVoice = dlg.getDefaultVoice();
                break;
            }
            case themeDark:     setTheme ("Dark"); break;
            case themeGreen:    setTheme ("Green"); break;
            case themeBlue:     setTheme ("light-blue"); break;
            case themeMaterial: setTheme ("Material"); break;
            default: break;
        }
    }

private:
    void setTheme (const String& name)
    {
        currentTheme = name;
        applyTheme (lookAndFeel, name);
        repaint();
    }

    std::unique_ptr<MenuBarComponent> menuBar;
    LookAndFeel_V4 lookAndFeel;
    Preferences prefs;
    String currentTheme { "Dark" };
=======
        overlayPanel.setBounds(getLocalBounds().reduced(8));

        subliminalButton.setBounds(10, 10, 160, 30);
    }

private:
    TextButton subliminalButton;

    void buttonClicked(Button* b) override
    {
        if (b == &subliminalButton)
        {
            SubliminalDialog dlg;
            DialogWindow::LaunchOptions opts;
            opts.content.setOwned(&dlg);
            opts.dialogTitle = "Add Subliminal Voice";
            opts.componentToCentreAround = this;
            opts.useNativeTitleBar = true;
            opts.resizable = false;
            int result = opts.runModal();

            if (result != 0 && dlg.wasAccepted())
            {
                auto voice = dlg.getVoice();
                DBG("Subliminal voice added: " << voice.description);
            }
        }

    }

private:
    OverlayClipPanel overlayPanel;
>>>>>>> 25402187
};

class MainWindow : public DocumentWindow
{
public:
    MainWindow() : DocumentWindow ("DIY AV Editor",
                                   Colours::lightgrey,
                                   DocumentWindow::allButtons)
    {
        setUsingNativeTitleBar (true);
        setContentOwned (new MainComponent(), true);
        centreWithSize (getWidth(), getHeight());
        setVisible (true);
    }

    void closeButtonPressed() override
    {
        JUCEApplication::getInstance()->systemRequestedQuit();
    }
};

class DiyAvApplication : public JUCEApplication
{
public:
    DiyAvApplication() = default;

    const String getApplicationName() override       { return "DIY AV UI CPP"; }
    const String getApplicationVersion() override    { return "0.1"; }
    bool moreThanOneInstanceAllowed() override       { return true; }

    void initialise (const String&) override
    {
        mainWindow.reset (new MainWindow());
    }

    void shutdown() override
    {
        mainWindow = nullptr;
    }

private:
    std::unique_ptr<MainWindow> mainWindow;
};

START_JUCE_APPLICATION (DiyAvApplication)
<|MERGE_RESOLUTION|>--- conflicted
+++ resolved
@@ -17,7 +17,6 @@
 class StepConfigPanel;
 #include "OverlayClipPanel.h"
 
-<<<<<<< HEAD
 namespace
 {
     enum MenuIDs
@@ -36,16 +35,15 @@
 
 class MainComponent : public Component,
                       private MenuBarModel
-=======
+
 class MainComponent : public Component,
                       private Button::Listener
->>>>>>> 25402187
 {
 public:
     MainComponent()
     {
         setSize (800, 600);
-<<<<<<< HEAD
+
 
         menuBar.reset (new MenuBarComponent (this));
         addAndMakeVisible (menuBar.get());
@@ -54,13 +52,13 @@
         applyTheme (lookAndFeel, currentTheme);
 
         // TODO: create and add child components once implemented
-=======
+
         addAndMakeVisible(overlayPanel);
         addAndMakeVisible(subliminalButton);
         subliminalButton.addListener(this);
         subliminalButton.setButtonText("Add Subliminal Voice");
 
->>>>>>> 25402187
+
     }
 
     ~MainComponent() override
@@ -71,7 +69,6 @@
 
     void resized() override
     {
-<<<<<<< HEAD
         auto area = getLocalBounds();
         menuBar->setBounds (area.removeFromTop (24));
         // TODO: layout child components with remaining area
@@ -152,7 +149,7 @@
     LookAndFeel_V4 lookAndFeel;
     Preferences prefs;
     String currentTheme { "Dark" };
-=======
+    
         overlayPanel.setBounds(getLocalBounds().reduced(8));
 
         subliminalButton.setBounds(10, 10, 160, 30);
@@ -185,7 +182,7 @@
 
 private:
     OverlayClipPanel overlayPanel;
->>>>>>> 25402187
+
 };
 
 class MainWindow : public DocumentWindow
