--- conflicted
+++ resolved
@@ -101,11 +101,6 @@
         freqButton.setBounds(area.removeFromTop(30));
         area.removeFromTop(10);
         globals.setBounds(area.removeFromTop(120));
-<<<<<<< HEAD
-
-        overlayPanel.setBounds(area);
-=======
-
 
         overlayPanel.setBounds(area);
 
@@ -114,21 +109,14 @@
 
         overlayPanel.setBounds(area.reduced(0, 4));
 
->>>>>>> 424c7e6e
         subliminalButton.setBounds(10, 10, 160, 30);
     }
 
 private:
     TextButton noiseButton, freqButton;
-<<<<<<< HEAD
+
     GlobalSettingsComponent globals;
-=======
-
-    GlobalSettingsComponent globals;
-
-    StepPreviewComponent stepPreview {deviceManager};
-
->>>>>>> 424c7e6e
+
     AudioDeviceManager deviceManager;
     Track currentTrack;
     juce::File currentFile;
@@ -179,15 +167,9 @@
     {
         currentTrack = createDefaultTrack();
         currentFile = {};
-<<<<<<< HEAD
+
         loadSettingsToUi();
-=======
-
-        loadSettingsToUi();
-
-        stepPreview.reset();
-
->>>>>>> 424c7e6e
+
     }
 
     void openTrack()
