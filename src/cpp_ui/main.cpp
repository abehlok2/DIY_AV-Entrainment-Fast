--- conflicted
+++ resolved
@@ -1,9 +1,9 @@
 #include <juce_gui_basics/juce_gui_basics.h>
 #include <juce_gui_extra/juce_gui_extra.h>
-<<<<<<< HEAD
+
 #include "NoiseGeneratorDialog.h"
 #include "FrequencyTesterDialog.h"
-=======
+
 #include <memory>
 
 #include "DefaultVoiceDialog.h"
@@ -13,7 +13,6 @@
 
 // include dialog implementations that currently only exist as .cpp files
 #include "SubliminalDialog.cpp"
->>>>>>> c1b52637
 
 using namespace juce;
 
@@ -22,8 +21,7 @@
 class StepConfigPanel;
 #include "OverlayClipPanel.h"
 
-<<<<<<< HEAD
-=======
+
 namespace
 {
     enum MenuIDs
@@ -43,7 +41,6 @@
 class MainComponent : public Component,
                       private MenuBarModel
 
->>>>>>> c1b52637
 class MainComponent : public Component,
                       private Button::Listener
 {
@@ -52,7 +49,6 @@
     {
         setSize (800, 600);
 
-<<<<<<< HEAD
         deviceManager.initialise(0, 2, nullptr, true);
 
         addAndMakeVisible(noiseButton);
@@ -62,7 +58,6 @@
         addAndMakeVisible(freqButton);
         freqButton.setButtonText("Frequency Tester");
         freqButton.addListener(this);
-=======
 
         menuBar.reset (new MenuBarComponent (this));
         addAndMakeVisible (menuBar.get());
@@ -84,12 +79,11 @@
     {
         menuBar->setModel (nullptr);
         setLookAndFeel (nullptr);
->>>>>>> c1b52637
+
     }
 
     void resized() override
     {
-<<<<<<< HEAD
         auto area = getLocalBounds().reduced(10);
         noiseButton.setBounds(area.removeFromTop(30));
         area.removeFromTop(10);
@@ -124,7 +118,7 @@
             opts.resizable = true;
             opts.runModal();
         }
-=======
+
         auto area = getLocalBounds();
         menuBar->setBounds (area.removeFromTop (24));
         // TODO: layout child components with remaining area
@@ -234,7 +228,7 @@
             }
         }
 
->>>>>>> c1b52637
+
     }
 
 private:
