#include <juce_gui_basics/juce_gui_basics.h>
#include <juce_gui_extra/juce_gui_extra.h>

#include "NoiseGeneratorDialog.h"
#include "FrequencyTesterDialog.h"
#include "../cpp_audio/Track.h"
<<<<<<< HEAD
#include "StepListPanel.h"
=======
#include "GlobalSettingsComponent.h"

#include "GlobalSettingsComponent.h"

#include "StepPreviewComponent.h"

>>>>>>> 010700b4

#include <memory>

#include "DefaultVoiceDialog.h"

// Forward declaration of theme helper implemented in Themes.cpp
extern void applyTheme (juce::LookAndFeel_V4&, const juce::String&);

// include dialog implementations that currently only exist as .cpp files
#include "SubliminalDialog.cpp"

using namespace juce;

// Forward declaration for StepConfigPanel (not yet implemented)
class StepConfigPanel;
#include "OverlayClipPanel.h"


namespace
{
    enum MenuIDs
    {
        menuNew = 1,
        menuOpen,
        menuSave,
        menuUndo,
        menuRedo,
        menuPreferences,
        menuDefaults,
        themeDark,
        themeGreen,
        themeBlue,
        themeMaterial
    };
}

class MainComponent : public Component,
                      private MenuBarModel

class MainComponent : public Component,
                      private Button::Listener
{
public:
    MainComponent()
    {
        setSize (800, 600);

        deviceManager.initialise(0, 2, nullptr, true);

        addAndMakeVisible(noiseButton);
        noiseButton.setButtonText("Noise Generator");
        noiseButton.addListener(this);

        addAndMakeVisible(freqButton);
        freqButton.setButtonText("Frequency Tester");
        freqButton.addListener(this);

        addAndMakeVisible(globals);

        menuBar.reset (new MenuBarComponent (this));
        addAndMakeVisible (menuBar.get());

        setLookAndFeel (&lookAndFeel);
        applyTheme (lookAndFeel, currentTheme);

        // TODO: create and add child components once implemented

        addAndMakeVisible(stepListPanel);
        stepListPanel.grabKeyboardFocus();
        addAndMakeVisible(overlayPanel);
        addAndMakeVisible(stepPreview);
        addAndMakeVisible(subliminalButton);
        subliminalButton.addListener(this);
        subliminalButton.setButtonText("Add Subliminal Voice");

        newTrack();

    }

    ~MainComponent() override
    {
        menuBar->setModel (nullptr);
        setLookAndFeel (nullptr);

    }

    void resized() override
    {
        auto area = getLocalBounds().reduced(10);
        noiseButton.setBounds(area.removeFromTop(30));
        area.removeFromTop(10);
        freqButton.setBounds(area.removeFromTop(30));
        area.removeFromTop(10);
<<<<<<< HEAD

        auto left = area.removeFromLeft(250);
        stepListPanel.setBounds(left);
        overlayPanel.setBounds(area);
=======
        globals.setBounds(area.removeFromTop(120));

        overlayPanel.setBounds(area);

        auto previewArea = area.removeFromBottom(110);
        stepPreview.setBounds(previewArea.reduced(0, 4));

        overlayPanel.setBounds(area.reduced(0, 4));

>>>>>>> 010700b4
        subliminalButton.setBounds(10, 10, 160, 30);
    }

private:
    TextButton noiseButton, freqButton;

    GlobalSettingsComponent globals;

    AudioDeviceManager deviceManager;
    Track currentTrack;
    juce::File currentFile;
    StepListPanel stepListPanel;

    void buttonClicked(Button* b)
    {
        if (b == &noiseButton)
        {
            DialogWindow::LaunchOptions opts;
            opts.content = createNoiseGeneratorDialog();
            opts.dialogTitle = "Noise Generator";
            opts.dialogBackgroundColour = Colours::lightgrey;
            opts.escapeKeyTriggersCloseButton = true;
            opts.useNativeTitleBar = true;
            opts.resizable = true;
            opts.runModal();
        }
        else if (b == &freqButton)
        {
            DialogWindow::LaunchOptions opts;
            opts.content = createFrequencyTesterDialog(deviceManager);
            opts.dialogTitle = "Frequency Tester";
            opts.dialogBackgroundColour = Colours::lightgrey;
            opts.escapeKeyTriggersCloseButton = true;
            opts.useNativeTitleBar = true;
            opts.resizable = true;
            opts.runModal();
        }

        auto area = getLocalBounds();
        menuBar->setBounds (area.removeFromTop (24));
        // TODO: layout child components with remaining area
    }

    Track createDefaultTrack()
    {
        Track t;
        t.settings.sampleRate = 44100.0;
        t.settings.crossfadeDuration = 1.0;
        t.settings.crossfadeCurve = "linear";
        t.settings.outputFilename = "my_track.wav";
        t.backgroundNoise.filePath = "";
        t.backgroundNoise.amp = 0.0;
        return t;
    }

    void newTrack()
    {
        currentTrack = createDefaultTrack();
        currentFile = {};

        loadSettingsToUi();

    }

    void openTrack()
    {
        FileChooser chooser("Open Track JSON", {}, "*.json");
        if (chooser.browseForFileToOpen())
        {
            currentFile = chooser.getResult();
            currentTrack = loadTrackFromJson(currentFile);
            loadSettingsToUi();
            AlertWindow::showMessageBoxAsync(AlertWindow::InfoIcon,
                                            "Open",
                                            "Loaded track from\n" + currentFile.getFullPathName());
            if (! currentTrack.steps.empty())
                stepPreview.loadStep(currentTrack.steps.front(), currentTrack.settings, 10.0);
            else
                stepPreview.reset();
        }
    }

    void saveTrack(bool saveAs)
    {
        if (saveAs || ! currentFile.existsAsFile())
        {
            FileChooser chooser("Save Track JSON", currentFile, "*.json");
            if (! chooser.browseForFileToSave(true))
                return;
            currentFile = chooser.getResult();
        }
        applyUiToSettings();
        if (saveTrackToJson(currentTrack, currentFile))
            AlertWindow::showMessageBoxAsync(AlertWindow::InfoIcon,
                                            "Save",
                                            "Track saved to\n" + currentFile.getFullPathName());
        else
            AlertWindow::showMessageBoxAsync(AlertWindow::WarningIcon,
                                            "Save",
                                            "Failed to save track");
    }

    StringArray getMenuBarNames() override
    {
        return { "File", "Edit" };
    }

    PopupMenu getMenuForIndex (int, const String& menuName) override
    {
        PopupMenu menu;
        if (menuName == "File")
        {
            menu.addItem (menuNew, "New");
            menu.addItem (menuOpen, "Open...");
            menu.addItem (menuSave, "Save");
            menu.addSeparator();
            menu.addItem (menuPreferences, "Preferences...");
            menu.addItem (menuDefaults, "Configure Defaults...");

            PopupMenu theme;
            theme.addItem (themeDark, "Dark", true, currentTheme == "Dark");
            theme.addItem (themeGreen, "Green", true, currentTheme == "Green");
            theme.addItem (themeBlue, "light-blue", true, currentTheme == "light-blue");
            theme.addItem (themeMaterial, "Material", true, currentTheme == "Material");
            menu.addSubMenu ("Theme", theme);
        }
        else if (menuName == "Edit")
        {
            menu.addItem(menuUndo, "Undo", stepListPanel.canUndo());
            menu.addItem(menuRedo, "Redo", stepListPanel.canRedo());
        }
        return menu;
    }

    void menuItemSelected (int menuItemID, int) override
    {
        switch (menuItemID)
        {
            case menuNew:
                newTrack();
                AlertWindow::showMessageBoxAsync (AlertWindow::InfoIcon,
                                                   "New", "Created new track");
                break;
            case menuOpen:
                openTrack();
                break;
            case menuSave:
                saveTrack(false);
                break;
            case menuUndo:
                stepListPanel.undo();
                break;
            case menuRedo:
                stepListPanel.redo();
                break;
            case menuPreferences:
                AlertWindow::showMessageBoxAsync (AlertWindow::InfoIcon,
                                                   "Preferences",
                                                   "Preferences dialog not available");
                break;
            case menuDefaults:
            {
                DefaultVoiceDialog dlg (prefs);
                dlg.runModalLoop();
                prefs.defaultVoice = dlg.getDefaultVoice();
                break;
            }
            case themeDark:     setTheme ("Dark"); break;
            case themeGreen:    setTheme ("Green"); break;
            case themeBlue:     setTheme ("light-blue"); break;
            case themeMaterial: setTheme ("Material"); break;
            default: break;
        }
    }

private:
    void setTheme (const String& name)
    {
        currentTheme = name;
        applyTheme (lookAndFeel, name);
        repaint();
    }

    void loadSettingsToUi()
    {
        GlobalSettingsComponent::Settings s;
        s.sampleRate = currentTrack.settings.sampleRate;
        s.crossfadeSeconds = currentTrack.settings.crossfadeDuration;
        s.outputFile = currentTrack.settings.outputFilename;
        s.noiseFile = currentTrack.backgroundNoise.filePath;
        s.noiseAmp = currentTrack.backgroundNoise.amp;
        globals.setSettings(s);
    }

    void applyUiToSettings()
    {
        auto s = globals.getSettings();
        currentTrack.settings.sampleRate = s.sampleRate;
        currentTrack.settings.crossfadeDuration = s.crossfadeSeconds;
        currentTrack.settings.outputFilename = s.outputFile;
        currentTrack.backgroundNoise.filePath = s.noiseFile;
        currentTrack.backgroundNoise.amp = s.noiseAmp;
    }

    std::unique_ptr<MenuBarComponent> menuBar;
    LookAndFeel_V4 lookAndFeel;
    Preferences prefs;
    String currentTheme { "Dark" };

    
private:
    TextButton subliminalButton;

    void buttonClicked(Button* b) override
    {
        if (b == &subliminalButton)
        {
            SubliminalDialog dlg;
            DialogWindow::LaunchOptions opts;
            opts.content.setOwned(&dlg);
            opts.dialogTitle = "Add Subliminal Voice";
            opts.componentToCentreAround = this;
            opts.useNativeTitleBar = true;
            opts.resizable = false;
            int result = opts.runModal();

            if (result != 0 && dlg.wasAccepted())
            {
                auto voice = dlg.getVoice();
                DBG("Subliminal voice added: " << voice.description);
            }
        }


    }

private:
    OverlayClipPanel overlayPanel;

};

class MainWindow : public DocumentWindow
{
public:
    MainWindow() : DocumentWindow ("DIY AV Editor",
                                   Colours::lightgrey,
                                   DocumentWindow::allButtons)
    {
        setUsingNativeTitleBar (true);
        setContentOwned (new MainComponent(), true);
        centreWithSize (getWidth(), getHeight());
        setVisible (true);
    }

    void closeButtonPressed() override
    {
        JUCEApplication::getInstance()->systemRequestedQuit();
    }
};

class DiyAvApplication : public JUCEApplication
{
public:
    DiyAvApplication() = default;

    const String getApplicationName() override       { return "DIY AV UI CPP"; }
    const String getApplicationVersion() override    { return "0.1"; }
    bool moreThanOneInstanceAllowed() override       { return true; }

    void initialise (const String&) override
    {
        mainWindow.reset (new MainWindow());
    }

    void shutdown() override
    {
        mainWindow = nullptr;
    }

private:
    std::unique_ptr<MainWindow> mainWindow;
};

START_JUCE_APPLICATION (DiyAvApplication)
<|MERGE_RESOLUTION|>--- conflicted
+++ resolved
@@ -4,16 +4,12 @@
 #include "NoiseGeneratorDialog.h"
 #include "FrequencyTesterDialog.h"
 #include "../cpp_audio/Track.h"
-<<<<<<< HEAD
+
 #include "StepListPanel.h"
-=======
+
 #include "GlobalSettingsComponent.h"
 
-#include "GlobalSettingsComponent.h"
-
 #include "StepPreviewComponent.h"
-
->>>>>>> 010700b4
 
 #include <memory>
 
@@ -107,22 +103,19 @@
         area.removeFromTop(10);
         freqButton.setBounds(area.removeFromTop(30));
         area.removeFromTop(10);
-<<<<<<< HEAD
 
         auto left = area.removeFromLeft(250);
         stepListPanel.setBounds(left);
         overlayPanel.setBounds(area);
-=======
+
         globals.setBounds(area.removeFromTop(120));
 
-        overlayPanel.setBounds(area);
 
         auto previewArea = area.removeFromBottom(110);
         stepPreview.setBounds(previewArea.reduced(0, 4));
 
         overlayPanel.setBounds(area.reduced(0, 4));
 
->>>>>>> 010700b4
         subliminalButton.setBounds(10, 10, 160, 30);
     }
 
