from PyQt5.QtWidgets import (
    QDialog, QVBoxLayout, QHBoxLayout, QFormLayout, QGroupBox,
    QFontComboBox, QSpinBox, QDoubleSpinBox, QLineEdit, QPushButton,
    QFileDialog, QCheckBox, QComboBox, QDialogButtonBox, QLabel
)
from PyQt5.QtGui import QFont
from PyQt5.QtCore import Qt

<<<<<<< HEAD
try:
    from ..preferences import Preferences
except ImportError:  # Running as a script without packages
    from preferences import Preferences
=======
from ..preferences import Preferences
>>>>>>> 6990b298
from .themes import *  # reuse themes from audio package

class PreferencesDialog(QDialog):
    def __init__(self, prefs: Preferences, parent=None):
        super().__init__(parent)
        self.setWindowTitle("Preferences")
        self._prefs = prefs
        layout = QVBoxLayout(self)

        # Font settings
        font_group = QGroupBox("Font")
        form = QFormLayout()
        self.font_combo = QFontComboBox()
        if prefs.font_family:
            self.font_combo.setCurrentFont(QFont(prefs.font_family))
        self.font_size_spin = QSpinBox()
        self.font_size_spin.setRange(6, 48)
        self.font_size_spin.setValue(prefs.font_size)
        form.addRow("Family:", self.font_combo)
        form.addRow("Size:", self.font_size_spin)
        font_group.setLayout(form)
        layout.addWidget(font_group)

        # Theme
        theme_group = QGroupBox("Theme")
        theme_layout = QHBoxLayout()
        self.theme_combo = QComboBox()
        self.theme_combo.addItems(themes.THEMES.keys())
        idx = self.theme_combo.findText(prefs.theme)
        if idx != -1:
            self.theme_combo.setCurrentIndex(idx)
        theme_layout.addWidget(QLabel("Theme:"))
        theme_layout.addWidget(self.theme_combo)
        theme_group.setLayout(theme_layout)
        layout.addWidget(theme_group)

        # Export directory
        export_group = QGroupBox("Export")
        export_layout = QHBoxLayout()
        self.export_edit = QLineEdit(prefs.export_dir)
        browse_btn = QPushButton("Browse")
        browse_btn.clicked.connect(self.browse_dir)
        export_layout.addWidget(self.export_edit)
        export_layout.addWidget(browse_btn)
        export_group.setLayout(export_layout)
        layout.addWidget(export_group)

        # Sample rate and test step duration
        audio_group = QGroupBox("Audio/Test")
        audio_form = QFormLayout()
        self.sample_rate_spin = QSpinBox()
        self.sample_rate_spin.setRange(8000, 192000)
        self.sample_rate_spin.setValue(prefs.sample_rate)
        self.test_duration_spin = QDoubleSpinBox()
        self.test_duration_spin.setRange(0.1, 600.0)
        self.test_duration_spin.setDecimals(1)
        self.test_duration_spin.setValue(prefs.test_step_duration)
        self.track_metadata_chk = QCheckBox("Include track export metadata")
        self.track_metadata_chk.setChecked(prefs.track_metadata)
        audio_form.addRow("Sample Rate (Hz):", self.sample_rate_spin)
        audio_form.addRow("Test Step Duration (s):", self.test_duration_spin)
        audio_form.addRow(self.track_metadata_chk)
        audio_group.setLayout(audio_form)
        layout.addWidget(audio_group)

        # Buttons
        buttons = QDialogButtonBox(QDialogButtonBox.Ok | QDialogButtonBox.Cancel)
        buttons.accepted.connect(self.accept)
        buttons.rejected.connect(self.reject)
        layout.addWidget(buttons)

    def browse_dir(self):
        directory = QFileDialog.getExistingDirectory(self, "Select Export Directory", self.export_edit.text())
        if directory:
            self.export_edit.setText(directory)

    def get_preferences(self) -> Preferences:
        p = Preferences(
            font_family=self.font_combo.currentFont().family(),
            font_size=self.font_size_spin.value(),
            theme=self.theme_combo.currentText(),
            export_dir=self.export_edit.text(),
            sample_rate=self.sample_rate_spin.value(),
            test_step_duration=self.test_duration_spin.value(),
            track_metadata=self.track_metadata_chk.isChecked(),
        )
        return p<|MERGE_RESOLUTION|>--- conflicted
+++ resolved
@@ -6,14 +6,11 @@
 from PyQt5.QtGui import QFont
 from PyQt5.QtCore import Qt
 
-<<<<<<< HEAD
+
 try:
     from ..preferences import Preferences
 except ImportError:  # Running as a script without packages
     from preferences import Preferences
-=======
-from ..preferences import Preferences
->>>>>>> 6990b298
 from .themes import *  # reuse themes from audio package
 
 class PreferencesDialog(QDialog):
