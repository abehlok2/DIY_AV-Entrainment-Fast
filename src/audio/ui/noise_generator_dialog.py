from PyQt5.QtWidgets import (
    QDialog,
    QVBoxLayout,
    QFormLayout,
    QHBoxLayout,
    QLineEdit,
    QPushButton,
    QFileDialog,
    QMessageBox,
    QLabel,
    QDoubleSpinBox,
    QSpinBox,
    QComboBox,
    QWidget,
    QCheckBox,
    QGridLayout,
<<<<<<< HEAD
=======

>>>>>>> 37c2e95c
)
from PyQt5.QtCore import Qt

from synth_functions.noise_flanger import (
    generate_swept_notch_pink_sound,
    generate_swept_notch_pink_sound_transition,
)


class NoiseGeneratorDialog(QDialog):
    """Simple GUI for generating swept notch noise."""

    def __init__(self, parent=None):
        super().__init__(parent)
        self.setWindowTitle("Noise Generator")
        self.resize(400, 0)

        layout = QVBoxLayout(self)
        form = QFormLayout()

        # Output file
        file_layout = QHBoxLayout()
        self.file_edit = QLineEdit("swept_notch_noise.wav")
        self.file_edit.setToolTip("Where to save the generated audio file")
        browse_btn = QPushButton("Browse")
        browse_btn.clicked.connect(self.browse_file)
        file_layout.addWidget(self.file_edit, 1)
        file_layout.addWidget(browse_btn)
        form.addRow("Output File:", file_layout)

        # Duration
        self.duration_spin = QDoubleSpinBox()
        self.duration_spin.setRange(1.0, 100000.0)
        self.duration_spin.setValue(60.0)
        self.duration_spin.setToolTip("Length of the output audio in seconds")
        form.addRow("Duration (s):", self.duration_spin)

        # Sample rate
        self.sample_rate_spin = QSpinBox()
        self.sample_rate_spin.setRange(8000, 192000)
        self.sample_rate_spin.setValue(44100)
        self.sample_rate_spin.setToolTip("Samples per second of the output file")
        form.addRow("Sample Rate:", self.sample_rate_spin)

        # Noise type
        self.noise_type_combo = QComboBox()
        self.noise_type_combo.addItems(["Pink", "Brown"])
        self.noise_type_combo.setToolTip("Base noise colour to generate")
        form.addRow("Noise Type:", self.noise_type_combo)

        # Transition enable
        self.transition_check = QCheckBox("Enable Transition")
        form.addRow("Transition:", self.transition_check)

        # LFO waveform
        self.lfo_waveform_combo = QComboBox()
        self.lfo_waveform_combo.addItems(["Sine", "Triangle"])
        self.lfo_waveform_combo.setToolTip("Shape of the LFO controlling the sweep")
        form.addRow("LFO Waveform:", self.lfo_waveform_combo)

        # LFO freq start/end
        lfo_layout = QHBoxLayout()
        self.lfo_start_spin = QDoubleSpinBox()
        self.lfo_start_spin.setRange(0.001, 10.0)
        self.lfo_start_spin.setDecimals(4)
        self.lfo_start_spin.setValue(1.0 / 12.0)
        self.lfo_start_spin.setToolTip("Start LFO frequency")
        self.lfo_end_spin = QDoubleSpinBox()
        self.lfo_end_spin.setRange(0.001, 10.0)
        self.lfo_end_spin.setDecimals(4)
        self.lfo_end_spin.setValue(1.0 / 12.0)
        self.lfo_end_spin.setToolTip("End LFO frequency")
        lfo_layout.addWidget(QLabel("Start:"))
        lfo_layout.addWidget(self.lfo_start_spin)
        lfo_layout.addWidget(QLabel("End:"))
        lfo_layout.addWidget(self.lfo_end_spin)
        form.addRow("LFO Freq (Hz):", lfo_layout)

        # Number of sweeps
        self.num_sweeps_spin = QSpinBox()
        self.num_sweeps_spin.setRange(1, 3)
        self.num_sweeps_spin.setValue(1)
        self.num_sweeps_spin.setToolTip("How many independent sweeps to apply")
        self.num_sweeps_spin.valueChanged.connect(self.update_sweep_visibility)
        form.addRow("Num Sweeps:", self.num_sweeps_spin)

        # Sweep frequency ranges
        self.sweep_rows = []
        default_values = [(1000, 10000), (500, 1000), (1850, 3350)]
        for i in range(3):
            row_widget = QWidget()
            row_layout = QGridLayout(row_widget)
            row_layout.setContentsMargins(0, 0, 0, 0)

            s_min = QSpinBox(); s_min.setRange(20, 20000); s_min.setValue(default_values[i][0])
            e_min = QSpinBox(); e_min.setRange(20, 20000); e_min.setValue(default_values[i][0])
            s_max = QSpinBox(); s_max.setRange(20, 22050); s_max.setValue(default_values[i][1])
            e_max = QSpinBox(); e_max.setRange(20, 22050); e_max.setValue(default_values[i][1])
            s_q = QSpinBox(); s_q.setRange(1, 1000); s_q.setValue(25)
            e_q = QSpinBox(); e_q.setRange(1, 1000); e_q.setValue(25)
            s_casc = QSpinBox(); s_casc.setRange(1, 20); s_casc.setValue(10)
            e_casc = QSpinBox(); e_casc.setRange(1, 20); e_casc.setValue(10)

            row_layout.addWidget(QLabel("Start Min:"), 0, 0)
            row_layout.addWidget(s_min, 0, 1)
            row_layout.addWidget(QLabel("End Min:"), 0, 2)
            row_layout.addWidget(e_min, 0, 3)
            row_layout.addWidget(QLabel("Start Max:"), 1, 0)
            row_layout.addWidget(s_max, 1, 1)
            row_layout.addWidget(QLabel("End Max:"), 1, 2)
            row_layout.addWidget(e_max, 1, 3)
            row_layout.addWidget(QLabel("Start Q:"), 2, 0)
            row_layout.addWidget(s_q, 2, 1)
            row_layout.addWidget(QLabel("End Q:"), 2, 2)
            row_layout.addWidget(e_q, 2, 3)
            row_layout.addWidget(QLabel("Start Casc:"), 3, 0)
            row_layout.addWidget(s_casc, 3, 1)
            row_layout.addWidget(QLabel("End Casc:"), 3, 2)
            row_layout.addWidget(e_casc, 3, 3)

            form.addRow(f"Sweep {i+1}:", row_widget)
            self.sweep_rows.append(
                (row_widget, s_min, e_min, s_max, e_max, s_q, e_q, s_casc, e_casc)
            )

        self.update_sweep_visibility(self.num_sweeps_spin.value())


        # LFO phase offset start/end
        phase_layout = QHBoxLayout()
        self.lfo_phase_start_spin = QSpinBox(); self.lfo_phase_start_spin.setRange(0, 360); self.lfo_phase_start_spin.setValue(0)
        self.lfo_phase_end_spin = QSpinBox(); self.lfo_phase_end_spin.setRange(0, 360); self.lfo_phase_end_spin.setValue(0)
        phase_layout.addWidget(QLabel("Start:"))
        phase_layout.addWidget(self.lfo_phase_start_spin)
        phase_layout.addWidget(QLabel("End:"))
        phase_layout.addWidget(self.lfo_phase_end_spin)
        form.addRow("LFO Phase Offset (deg):", phase_layout)
<<<<<<< HEAD

        # Intra-channel offset start/end
        intra_layout = QHBoxLayout()
        self.intra_phase_start_spin = QSpinBox(); self.intra_phase_start_spin.setRange(0, 360); self.intra_phase_start_spin.setValue(0)
        self.intra_phase_end_spin = QSpinBox(); self.intra_phase_end_spin.setRange(0, 360); self.intra_phase_end_spin.setValue(0)
        intra_layout.addWidget(QLabel("Start:"))
        intra_layout.addWidget(self.intra_phase_start_spin)
        intra_layout.addWidget(QLabel("End:"))
        intra_layout.addWidget(self.intra_phase_end_spin)
        form.addRow("Intra-Phase Offset (deg):", intra_layout)

        # Initial/Post transition offsets
        offset_layout = QHBoxLayout()
        self.initial_offset_spin = QDoubleSpinBox()
        self.initial_offset_spin.setRange(0.0, 10000.0)
        self.initial_offset_spin.setDecimals(3)
        self.initial_offset_spin.setValue(0.0)
        self.initial_offset_spin.setToolTip("Time before transition starts")
        self.post_offset_spin = QDoubleSpinBox()
        self.post_offset_spin.setRange(0.0, 10000.0)
        self.post_offset_spin.setDecimals(3)
        self.post_offset_spin.setValue(0.0)
        self.post_offset_spin.setToolTip("Time after transition ends")
        offset_layout.addWidget(QLabel("Init:"))
        offset_layout.addWidget(self.initial_offset_spin)
        offset_layout.addWidget(QLabel("Post:"))
        offset_layout.addWidget(self.post_offset_spin)
        form.addRow("Offsets (s):", offset_layout)
=======

        # Intra-channel offset start/end
        intra_layout = QHBoxLayout()
        self.intra_phase_start_spin = QSpinBox(); self.intra_phase_start_spin.setRange(0, 360); self.intra_phase_start_spin.setValue(0)
        self.intra_phase_end_spin = QSpinBox(); self.intra_phase_end_spin.setRange(0, 360); self.intra_phase_end_spin.setValue(0)
        intra_layout.addWidget(QLabel("Start:"))
        intra_layout.addWidget(self.intra_phase_start_spin)
        intra_layout.addWidget(QLabel("End:"))
        intra_layout.addWidget(self.intra_phase_end_spin)
        form.addRow("Intra-Phase Offset (deg):", intra_layout)

        # Initial/Post transition offsets
        offset_layout = QHBoxLayout()
        self.initial_offset_spin = QDoubleSpinBox()
        self.initial_offset_spin.setRange(0.0, 10000.0)
        self.initial_offset_spin.setDecimals(3)
        self.initial_offset_spin.setValue(0.0)
        self.initial_offset_spin.setToolTip("Time before transition starts")
        self.post_offset_spin = QDoubleSpinBox()
        self.post_offset_spin.setRange(0.0, 10000.0)
        self.post_offset_spin.setDecimals(3)
        self.post_offset_spin.setValue(0.0)
        self.post_offset_spin.setToolTip("Time after transition ends")
        offset_layout.addWidget(QLabel("Init:"))
        offset_layout.addWidget(self.initial_offset_spin)
        offset_layout.addWidget(QLabel("Post:"))
        offset_layout.addWidget(self.post_offset_spin)
        form.addRow("Offsets (s):", offset_layout)

>>>>>>> 37c2e95c

        # Optional input file
        input_layout = QHBoxLayout()
        self.input_file_edit = QLineEdit()
        self.input_file_edit.setToolTip("Optional file to process instead of generated noise")
        input_browse = QPushButton("Browse")
        input_browse.clicked.connect(self.browse_input_file)
        input_layout.addWidget(self.input_file_edit, 1)
        input_layout.addWidget(input_browse)
        form.addRow("Input Audio (optional):", input_layout)

        layout.addLayout(form)

        self.generate_btn = QPushButton("Generate")
        self.generate_btn.clicked.connect(self.on_generate)
        layout.addWidget(self.generate_btn, alignment=Qt.AlignRight)

    def update_sweep_visibility(self, count):
        for i, (row_widget, *_rest) in enumerate(self.sweep_rows):
            row_widget.setVisible(i < count)

    def browse_file(self):
        path, _ = QFileDialog.getSaveFileName(self, "Save Audio", "", "WAV Files (*.wav)")
        if path:
            self.file_edit.setText(path)

    def browse_input_file(self):
        path, _ = QFileDialog.getOpenFileName(self, "Load Audio", "", "Audio Files (*.wav *.flac *.mp3)")
        if path:
            self.input_file_edit.setText(path)

    def on_generate(self):
        filename = self.file_edit.text() or "swept_notch_noise.wav"
        input_path = self.input_file_edit.text() or None
        try:
            start_sweeps = []
            end_sweeps = []
            start_q_vals = []
            end_q_vals = []
            start_casc = []
            end_casc = []
            for i in range(self.num_sweeps_spin.value()):
                (
                    _, s_min, e_min, s_max, e_max, s_q, e_q, s_casc, e_casc
                ) = self.sweep_rows[i]
                start_sweeps.append((int(s_min.value()), int(s_max.value())))
                end_sweeps.append((int(e_min.value()), int(e_max.value())))
                start_q_vals.append(int(s_q.value()))
                end_q_vals.append(int(e_q.value()))
                start_casc.append(int(s_casc.value()))
                end_casc.append(int(e_casc.value()))

            if self.transition_check.isChecked():
                generate_swept_notch_pink_sound_transition(
                    filename=filename,
                    duration_seconds=float(self.duration_spin.value()),
                    sample_rate=int(self.sample_rate_spin.value()),
                    start_lfo_freq=float(self.lfo_start_spin.value()),
                    end_lfo_freq=float(self.lfo_end_spin.value()),
                    start_filter_sweeps=start_sweeps,
                    end_filter_sweeps=end_sweeps,
                    start_notch_q=start_q_vals if len(start_q_vals) > 1 else start_q_vals[0],
                    end_notch_q=end_q_vals if len(end_q_vals) > 1 else end_q_vals[0],
                    start_cascade_count=start_casc if len(start_casc) > 1 else start_casc[0],
                    end_cascade_count=end_casc if len(end_casc) > 1 else end_casc[0],
                    start_lfo_phase_offset_deg=int(self.lfo_phase_start_spin.value()),
                    end_lfo_phase_offset_deg=int(self.lfo_phase_end_spin.value()),
                    start_intra_phase_offset_deg=int(self.intra_phase_start_spin.value()),
                    end_intra_phase_offset_deg=int(self.intra_phase_end_spin.value()),
<<<<<<< HEAD
                    initial_offset=float(self.initial_offset_spin.value()),
                    post_offset=float(self.post_offset_spin.value()),
=======

                    initial_offset=float(self.initial_offset_spin.value()),
                    post_offset=float(self.post_offset_spin.value()),

>>>>>>> 37c2e95c
                    input_audio_path=input_path,
                    noise_type=self.noise_type_combo.currentText().lower(),
                    lfo_waveform=self.lfo_waveform_combo.currentText().lower(),
                )
            else:
                generate_swept_notch_pink_sound(
                    filename=filename,
                    duration_seconds=float(self.duration_spin.value()),
                    sample_rate=int(self.sample_rate_spin.value()),
                    lfo_freq=float(self.lfo_start_spin.value()),
                    filter_sweeps=start_sweeps,
                    notch_q=start_q_vals if len(start_q_vals) > 1 else start_q_vals[0],
                    cascade_count=start_casc if len(start_casc) > 1 else start_casc[0],
                    lfo_phase_offset_deg=int(self.lfo_phase_start_spin.value()),
                    intra_phase_offset_deg=int(self.intra_phase_start_spin.value()),
                    input_audio_path=input_path,
                    noise_type=self.noise_type_combo.currentText().lower(),
                    lfo_waveform=self.lfo_waveform_combo.currentText().lower(),
                )
            QMessageBox.information(self, "Success", f"Generated {filename}")
        except Exception as exc:
            QMessageBox.critical(self, "Error", str(exc))
<|MERGE_RESOLUTION|>--- conflicted
+++ resolved
@@ -14,10 +14,6 @@
     QWidget,
     QCheckBox,
     QGridLayout,
-<<<<<<< HEAD
-=======
-
->>>>>>> 37c2e95c
 )
 from PyQt5.QtCore import Qt
 
@@ -155,7 +151,6 @@
         phase_layout.addWidget(QLabel("End:"))
         phase_layout.addWidget(self.lfo_phase_end_spin)
         form.addRow("LFO Phase Offset (deg):", phase_layout)
-<<<<<<< HEAD
 
         # Intra-channel offset start/end
         intra_layout = QHBoxLayout()
@@ -184,37 +179,6 @@
         offset_layout.addWidget(QLabel("Post:"))
         offset_layout.addWidget(self.post_offset_spin)
         form.addRow("Offsets (s):", offset_layout)
-=======
-
-        # Intra-channel offset start/end
-        intra_layout = QHBoxLayout()
-        self.intra_phase_start_spin = QSpinBox(); self.intra_phase_start_spin.setRange(0, 360); self.intra_phase_start_spin.setValue(0)
-        self.intra_phase_end_spin = QSpinBox(); self.intra_phase_end_spin.setRange(0, 360); self.intra_phase_end_spin.setValue(0)
-        intra_layout.addWidget(QLabel("Start:"))
-        intra_layout.addWidget(self.intra_phase_start_spin)
-        intra_layout.addWidget(QLabel("End:"))
-        intra_layout.addWidget(self.intra_phase_end_spin)
-        form.addRow("Intra-Phase Offset (deg):", intra_layout)
-
-        # Initial/Post transition offsets
-        offset_layout = QHBoxLayout()
-        self.initial_offset_spin = QDoubleSpinBox()
-        self.initial_offset_spin.setRange(0.0, 10000.0)
-        self.initial_offset_spin.setDecimals(3)
-        self.initial_offset_spin.setValue(0.0)
-        self.initial_offset_spin.setToolTip("Time before transition starts")
-        self.post_offset_spin = QDoubleSpinBox()
-        self.post_offset_spin.setRange(0.0, 10000.0)
-        self.post_offset_spin.setDecimals(3)
-        self.post_offset_spin.setValue(0.0)
-        self.post_offset_spin.setToolTip("Time after transition ends")
-        offset_layout.addWidget(QLabel("Init:"))
-        offset_layout.addWidget(self.initial_offset_spin)
-        offset_layout.addWidget(QLabel("Post:"))
-        offset_layout.addWidget(self.post_offset_spin)
-        form.addRow("Offsets (s):", offset_layout)
-
->>>>>>> 37c2e95c
 
         # Optional input file
         input_layout = QHBoxLayout()
@@ -284,15 +248,14 @@
                     end_lfo_phase_offset_deg=int(self.lfo_phase_end_spin.value()),
                     start_intra_phase_offset_deg=int(self.intra_phase_start_spin.value()),
                     end_intra_phase_offset_deg=int(self.intra_phase_end_spin.value()),
-<<<<<<< HEAD
+                  
                     initial_offset=float(self.initial_offset_spin.value()),
                     post_offset=float(self.post_offset_spin.value()),
-=======
+
 
                     initial_offset=float(self.initial_offset_spin.value()),
                     post_offset=float(self.post_offset_spin.value()),
 
->>>>>>> 37c2e95c
                     input_audio_path=input_path,
                     noise_type=self.noise_type_combo.currentText().lower(),
                     lfo_waveform=self.lfo_waveform_combo.currentText().lower(),
