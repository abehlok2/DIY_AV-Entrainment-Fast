--- conflicted
+++ resolved
@@ -1,1040 +1,1030 @@
-import numpy as np
-from scipy.signal import butter, lfilter, sosfiltfilt
-from scipy.io.wavfile import write
-import soundfile as sf
-import json
-<<<<<<< HEAD
-import inspect # Needed to inspect function parameters for GUI
-import os # Needed for path checks in main example
-import traceback # For detailed error printing
-from utils.noise_file import load_noise_params
-from noise_flanger import (
-    _generate_swept_notch_arrays,
-    _generate_swept_notch_arrays_transition,
-)
-=======
-import inspect  # Needed to inspect function parameters for GUI
-import os  # Needed for path checks in main example
-import traceback  # For detailed error printing
-
-# Optional resampling library
-try:
-    import librosa
-except Exception:
-    librosa = None
->>>>>>> 47a4a585
-
-# Import all synth functions from the synth_functions package
-from synth_functions import *
-
-# Placeholder for the missing audio_engine module
-# If you have the 'audio_engine.py' file, place it in the same directory.
-# Otherwise, the SAM functions will not work.
-try:
-    # Attempt to import the real audio_engine if available
-    from audio_engine import Node, SAMVoice, VALID_SAM_PATHS
-    AUDIO_ENGINE_AVAILABLE = True
-    print("INFO: audio_engine module loaded successfully.")
-except ImportError:
-    AUDIO_ENGINE_AVAILABLE = False
-    print("WARNING: audio_engine module not found. Spatial Angle Modulation (SAM) functions will not be available.")
-    # Define dummy classes/variables if audio_engine is missing
-    class Node:
-        def __init__(self, *args, **kwargs):
-            # print("WARNING: Using dummy Node class. SAM functionality disabled.")
-            # Store args needed for generate_samples duration calculation
-            # Simplified: Just store duration if provided
-            self.duration = args[0] if args else kwargs.get('duration', 0)
-            pass
-    class SAMVoice:
-        def __init__(self, *args, **kwargs):
-            # print("WARNING: Using dummy SAMVoice class. SAM functionality disabled.")
-            # Store args needed for generate_samples duration calculation
-            self._nodes = kwargs.get('nodes', [])
-            self._sample_rate = kwargs.get('sample_rate', 44100)
-            pass
-        def generate_samples(self):
-            print("WARNING: SAM generate_samples called on dummy class. Returning silence.")
-            # Calculate duration from stored nodes
-            duration = 0
-            if hasattr(self, '_nodes'):
-                # Access duration attribute correctly from dummy Node
-                duration = sum(node.duration for node in self._nodes if hasattr(node, 'duration'))
-            sample_rate = getattr(self, '_sample_rate', 44100)
-            N = int(duration * sample_rate) if duration > 0 else int(1.0 * sample_rate) # Default 1 sec if no duration found
-            return np.zeros((N, 2))
-
-    VALID_SAM_PATHS = ['circle', 'line', 'lissajous', 'figure_eight', 'arc'] # Example paths
-
-# -----------------------------------------------------------------------------
-# Crossfade and Assembly Logic
-# -----------------------------------------------------------------------------
-
-def crossfade_signals(signal_a, signal_b, sample_rate, transition_duration, curve="linear"):
-    """
-    Crossfades two stereo signals. ``signal_a`` fades out and ``signal_b`` fades
-    in over ``transition_duration``.  The ``curve`` argument selects the fade
-    shape:
-
-    ``linear``
-        Linear ramps for both signals.
-    ``equal_power``
-        Uses a sine/cosine law to maintain approximately constant perceived
-        loudness.
-
-    Returns the blended stereo segment.
-    """
-    n_samples = int(transition_duration * sample_rate)
-    if n_samples <= 0:
-        # No crossfade duration, return silence or handle appropriately
-        return np.zeros((0, 2))
-
-    # Determine the actual number of samples available for crossfade
-    len_a = signal_a.shape[0]
-    len_b = signal_b.shape[0]
-    actual_crossfade_samples = min(n_samples, len_a, len_b)
-
-    if actual_crossfade_samples <= 0:
-        print(f"Warning: Crossfade not possible or zero length. Samples: {n_samples}, SigA: {len_a}, SigB: {len_b}")
-        # Return an empty array matching the expected dimensions if no crossfade happens
-        return np.zeros((0, 2))
-
-    # Ensure signals are 2D stereo (N, 2) before slicing
-    def ensure_stereo(sig):
-        if sig.ndim == 1: sig = np.column_stack((sig, sig)) # Mono to Stereo
-        elif sig.shape[1] == 1: sig = np.column_stack((sig[:,0], sig[:,0])) # (N, 1) to (N, 2)
-        if sig.shape[1] != 2: raise ValueError("Signal must be stereo (N, 2) for crossfade.")
-        return sig
-
-    try:
-        signal_a = ensure_stereo(signal_a)
-        signal_b = ensure_stereo(signal_b)
-    except ValueError as e:
-        print(f"Error in crossfade_signals: {e}")
-        return np.zeros((0, 2)) # Return empty on error
-
-    # Take only the required number of samples for crossfade
-    signal_a_seg = signal_a[:actual_crossfade_samples]
-    signal_b_seg = signal_b[:actual_crossfade_samples]
-
-    if curve == "equal_power":
-        theta = np.linspace(0.0, np.pi / 2, actual_crossfade_samples)[:, None]
-        fade_out = np.cos(theta)
-        fade_in = np.sin(theta)
-    else:  # default to linear
-        fade_out = np.linspace(1, 0, actual_crossfade_samples)[:, None]
-        fade_in = np.linspace(0, 1, actual_crossfade_samples)[:, None]
-
-    # Apply fades and sum
-    blended_segment = signal_a_seg * fade_out + signal_b_seg * fade_in
-    return blended_segment
-
-
-def phase_align_signal(prev_tail, next_audio, max_search_samples=2048):
-    """Shift ``next_audio`` so its start aligns in phase with ``prev_tail``.
-
-    The function uses cross-correlation on a small window from the end of
-    ``prev_tail`` and the beginning of ``next_audio`` to estimate the best
-    alignment.  ``next_audio`` is circularly shifted by the detected offset and
-    returned.  If the overlap is too short for analysis the audio is returned
-    unchanged.
-    """
-
-    n = min(len(prev_tail), len(next_audio), max_search_samples)
-    if n <= 1:
-        return next_audio
-
-    tail = prev_tail[-n:]
-    head = next_audio[:n]
-
-    # Calculate cross-correlation for each stereo channel and sum
-    corr_l = np.correlate(tail[:, 0], head[:, 0], mode="full")
-    corr_r = np.correlate(tail[:, 1], head[:, 1], mode="full")
-    corr = corr_l + corr_r
-
-    offset = int(np.argmax(corr) - (n - 1))
-    if offset == 0:
-        return next_audio
-
-    # Circular shift the entire segment so the first sample continues the phase
-    return np.roll(next_audio, offset, axis=0)
-
-
-def load_audio_clip(file_path, sample_rate):
-    """Load an audio clip as stereo ``float32`` at ``sample_rate``.
-
-    Supports WAV/FLAC using :mod:`soundfile` and MP3 via :mod:`pydub` if
-    available.  If ``librosa`` is installed the audio is resampled using it,
-    otherwise a simple interpolation fallback is used.
-    """
-    if not os.path.isfile(file_path):
-        print(f"Error: File not found: {file_path}")
-        return np.zeros((0, 2), dtype=np.float32)
-
-    ext = os.path.splitext(file_path)[1].lower()
-
-    try:
-        if ext == ".mp3":
-            try:
-                from pydub import AudioSegment
-            except Exception:
-                print("Error: pydub not installed. Cannot load MP3 files.")
-                return np.zeros((0, 2), dtype=np.float32)
-
-            seg = AudioSegment.from_file(file_path)
-            sr = seg.frame_rate
-            samples = np.array(seg.get_array_of_samples())
-            if seg.channels > 1:
-                samples = samples.reshape((-1, seg.channels))
-            else:
-                samples = samples.reshape((-1, 1))
-            data = samples.astype(np.float32) / float(1 << (8 * seg.sample_width - 1))
-        else:
-            data, sr = sf.read(file_path, always_2d=True, dtype="float32")
-    except Exception as e:
-        print(f"Error loading audio file '{file_path}': {e}")
-        traceback.print_exc()
-        return np.zeros((0, 2), dtype=np.float32)
-
-    # Convert to stereo
-    if data.ndim == 1:
-        data = np.column_stack((data, data))
-    elif data.shape[1] == 1:
-        data = np.column_stack((data[:, 0], data[:, 0]))
-    elif data.shape[1] > 2:
-        data = data[:, :2]
-
-    # Resample if needed
-    if sr != sample_rate:
-        try:
-            if librosa is not None:
-                data = librosa.resample(data.T, orig_sr=sr, target_sr=sample_rate).T
-            else:
-                old_n = data.shape[0]
-                new_n = int(old_n * sample_rate / sr)
-                x_old = np.linspace(0, 1, old_n, endpoint=False)
-                x_new = np.linspace(0, 1, new_n, endpoint=False)
-                data = np.vstack([
-                    np.interp(x_new, x_old, data[:, ch]) for ch in range(2)
-                ]).T
-        except Exception as e:
-            print(f"Error resampling '{file_path}': {e}")
-            traceback.print_exc()
-            return np.zeros((0, 2), dtype=np.float32)
-
-    return data.astype(np.float32)
-
-
-# Dictionary mapping function names (strings) to actual functions
-# --- UPDATED SYNTH_FUNCTIONS DICTIONARY ---
-# Exclude helper/internal functions explicitly
-_EXCLUDED_FUNCTION_NAMES = [
-    'validate_float', 'validate_int', 'butter_bandpass', 'bandpass_filter',
-    'butter_bandstop', 'bandreject_filter', 'lowpass_filter', 'pink_noise',
-    'brown_noise', 'sine_wave', 'sine_wave_varying', 'adsr_envelope',
-    'create_linear_fade_envelope', 'linen_envelope', 'pan2', 'safety_limiter',
-    'crossfade_signals', 'phase_align_signal', 'steps_have_continuous_voices',
-    'load_audio_clip',
-    'assemble_track_from_data', 'generate_voice_audio',
-    'load_track_from_json', 'save_track_to_json', 'generate_audio', 'generate_wav', 'get_synth_params',
-    'trapezoid_envelope_vectorized', '_flanger_effect_stereo_continuous',
-    'butter', 'lfilter', 'write', 'ensure_stereo', 'apply_filters', 'design_filter', 
-    # Standard library functions that might be imported
-    'json', 'inspect', 'os', 'traceback', 'math', 'copy'
-]
-
-SYNTH_FUNCTIONS = {
-}
-try:
-    # Import the synth_functions package
-    import synth_functions
-    for name, obj in inspect.getmembers(synth_functions):
-        if inspect.isfunction(obj) and name not in _EXCLUDED_FUNCTION_NAMES and not name.startswith('_'):
-             # Check if the function is defined in the synth_functions package or its submodules
-            if obj.__module__.startswith('synth_functions'):
-                SYNTH_FUNCTIONS[name] = obj
-except Exception as e:
-    print(f"Error inspecting functions: {e}")
-
-print(f"Detected Synth Functions: {list(SYNTH_FUNCTIONS.keys())}")
-
-
-def get_synth_params(func_name):
-    """Gets parameter names and default values for a synth function by inspecting its signature."""
-    if func_name not in SYNTH_FUNCTIONS:
-        print(f"Warning: Function '{func_name}' not found in SYNTH_FUNCTIONS.")
-        return {}
-
-    func = SYNTH_FUNCTIONS[func_name]
-    params = {}
-    try:
-        sig = inspect.signature(func)
-        for name, param in sig.parameters.items():
-            # Skip standard args and the catch-all kwargs
-            if name in ['duration', 'sample_rate'] or param.kind == inspect.Parameter.VAR_KEYWORD:
-                continue
-
-            # Store the default value if it exists, otherwise store inspect._empty
-            params[name] = param.default # Keep _empty to distinguish from None default
-
-    except Exception as e:
-        print(f"Error inspecting signature for '{func_name}': {e}")
-        # Fallback to trying source code parsing if signature fails? Or just return empty?
-        # For now, return empty on inspection error. Source parsing is done in GUI.
-        return {}
-
-    return params
-
-
-def steps_have_continuous_voices(prev_step, next_step):
-    """Return True if ``next_step`` appears to continue the same voices as
-    ``prev_step``.  The heuristic simply compares synth function names and
-    parameter dictionaries for voices with the same index."""
-
-    voices_a = prev_step.get("voices", []) if prev_step else []
-    voices_b = next_step.get("voices", []) if next_step else []
-    if len(voices_a) != len(voices_b):
-        return False
-
-    for v_a, v_b in zip(voices_a, voices_b):
-        if v_a.get("synth_function_name") != v_b.get("synth_function_name"):
-            return False
-        if v_a.get("params") != v_b.get("params"):
-            return False
-        if v_a.get("is_transition") != v_b.get("is_transition"):
-            return False
-    return True
-
-
-def generate_voice_audio(voice_data, duration, sample_rate, global_start_time):
-    """Generates audio for a single voice based on its definition."""
-    func_name = voice_data.get("synth_function_name")
-    params = voice_data.get("params", {})
-    is_transition = voice_data.get("is_transition", False) # Check if this step IS a transition
-
-    # --- Select the correct function (static or transition) ---
-    actual_func_name = func_name
-    selected_func_is_transition_type = func_name and func_name.endswith("_transition")
-
-    # Determine the function to actually call based on 'is_transition' flag
-    if is_transition:
-        if not selected_func_is_transition_type:
-            transition_func_name = func_name + "_transition"
-            if transition_func_name in SYNTH_FUNCTIONS:
-                actual_func_name = transition_func_name
-                print(f"Note: Step marked as transition, using '{actual_func_name}' instead of base '{func_name}'.")
-            else:
-                print(f"Warning: Step marked as transition, but transition function '{transition_func_name}' not found for base '{func_name}'. Using static version '{func_name}'. Parameters might mismatch.")
-                # Keep actual_func_name as func_name (the static one)
-    else: # Not a transition step
-        if selected_func_is_transition_type:
-            base_func_name = func_name.replace("_transition", "")
-            if base_func_name in SYNTH_FUNCTIONS:
-                actual_func_name = base_func_name
-                print(f"Note: Step not marked as transition, using base function '{actual_func_name}' instead of selected '{func_name}'.")
-            else:
-                print(f"Warning: Step not marked as transition, selected '{func_name}', but base function '{base_func_name}' not found. Using selected '{func_name}'. Parameters might mismatch.")
-                # Keep actual_func_name as func_name (the transition one user selected)
-
-    if not actual_func_name or actual_func_name not in SYNTH_FUNCTIONS:
-        print(f"Error: Synth function '{actual_func_name}' (derived from '{func_name}') not found or invalid.")
-        N = int(duration * sample_rate)
-        return np.zeros((N, 2))
-
-    synth_func = SYNTH_FUNCTIONS[actual_func_name]
-
-    # Clean params: remove None values before passing to function, as functions use .get() with defaults
-    cleaned_params = {k: v for k, v in params.items() if v is not None}
-
-    # --- Generate base audio ---
-    try:
-        print(f"  Calling: {actual_func_name}(duration={duration}, sample_rate={sample_rate}, **{cleaned_params})")
-        audio = synth_func(duration=duration, sample_rate=sample_rate, **cleaned_params)
-    except Exception as e:
-        print(f"Error calling synth function '{actual_func_name}' with params {cleaned_params}:")
-        traceback.print_exc()
-        N = int(duration * sample_rate)
-        return np.zeros((N, 2))
-
-    if audio is None:
-        print(f"Error: Synth function '{actual_func_name}' returned None.")
-        N = int(duration * sample_rate)
-        return np.zeros((N, 2))
-
-    # --- Apply volume envelope if defined ---
-    envelope_data = voice_data.get("volume_envelope")
-    N_audio = audio.shape[0]
-    # Ensure t_rel matches audio length, especially if N calculation differs slightly
-    t_rel = np.linspace(0, duration, N_audio, endpoint=False) if N_audio > 0 else np.array([])
-    env = np.ones(N_audio) # Default flat envelope
-
-    if envelope_data and isinstance(envelope_data, dict) and N_audio > 0:
-        env_type = envelope_data.get("type")
-        env_params = envelope_data.get("params", {})
-        cleaned_env_params = {k: v for k, v in env_params.items() if v is not None}
-
-        try:
-            # Pass duration and sample_rate if needed by envelope func
-            if 'duration' not in cleaned_env_params: cleaned_env_params['duration'] = duration
-            if 'sample_rate' not in cleaned_env_params: cleaned_env_params['sample_rate'] = sample_rate
-
-            if env_type == "adsr":
-                env = adsr_envelope(t_rel, **cleaned_env_params)
-            elif env_type == "linen":
-                 env = linen_envelope(t_rel, **cleaned_env_params)
-            elif env_type == "linear_fade":
-                 # This function uses duration/sr internally, ensure they are passed if needed
-                 required = ['fade_duration', 'start_amp', 'end_amp']
-                 # Check params specific to linear_fade
-                 specific_env_params = {k: v for k, v in cleaned_env_params.items() if k in required}
-                 if all(p in specific_env_params for p in required):
-                      # Pass the main duration and sample rate, not t_rel
-                      env = create_linear_fade_envelope(duration, sample_rate, **specific_env_params)
-                      # Resample envelope if its length doesn't match audio
-                      if len(env) != N_audio:
-                            print(f"Warning: Resampling '{env_type}' envelope from {len(env)} to {N_audio} samples.")
-                            if len(env) > 0:
-                                 env = np.interp(np.linspace(0, 1, N_audio), np.linspace(0, 1, len(env)), env)
-                            else:
-                                 env = np.ones(N_audio) # Fallback
-                 else:
-                      print(f"Warning: Missing parameters for 'linear_fade' envelope. Using flat envelope. Got: {specific_env_params}")
-            # Add other envelope types here
-            # elif env_type == "other_env":
-            #    env = other_env_function(t_rel, **cleaned_env_params)
-            else:
-                print(f"Warning: Unknown envelope type '{env_type}'. Using flat envelope.")
-
-            # Ensure envelope is broadcastable (N,)
-            if env.shape != (N_audio,):
-                 print(f"Warning: Envelope shape mismatch ({env.shape} vs {(N_audio,)}). Attempting reshape.")
-                 if len(env) == N_audio: env = env.reshape(N_audio)
-                 else:
-                      print("Error: Cannot reshape envelope. Using flat envelope.")
-                      env = np.ones(N_audio) # Fallback
-
-        except Exception as e:
-            print(f"Error creating envelope type '{env_type}':")
-            traceback.print_exc()
-            env = np.ones(N_audio) # Fallback
-
-    # Apply the calculated envelope
-    try:
-        if audio.ndim == 2 and audio.shape[1] == 2 and len(env) == audio.shape[0]:
-             audio = audio * env[:, np.newaxis] # Apply envelope element-wise to stereo
-        elif audio.ndim == 1 and len(env) == len(audio): # Handle potential mono output from synth
-             audio = audio * env
-        elif N_audio == 0:
-             pass # No audio to apply envelope to
-        else:
-             print(f"Error: Envelope length ({len(env)}) or audio shape ({audio.shape}) mismatch. Skipping envelope application.")
-    except Exception as e:
-        print(f"Error applying envelope to audio:")
-        traceback.print_exc()
-
-
-    # --- Ensure output is stereo ---
-    if audio.ndim == 1:
-        print(f"Note: Synth function '{actual_func_name}' resulted in mono audio. Panning.")
-        pan_val = cleaned_params.get('pan', 0.0) # Assume pan param exists or default to center
-        audio = pan2(audio, pan_val)
-    elif audio.ndim == 2 and audio.shape[1] == 1:
-        print(f"Note: Synth function '{actual_func_name}' resulted in mono audio (N, 1). Panning.")
-        pan_val = cleaned_params.get('pan', 0.0)
-        audio = pan2(audio[:,0], pan_val) # Extract the single column before panning
-
-    # Final check for shape (N, 2)
-    if not (audio.ndim == 2 and audio.shape[1] == 2):
-          if N_audio == 0: return np.zeros((0, 2)) # Handle zero duration case gracefully
-          else:
-                print(f"Error: Final audio shape for voice is incorrect ({audio.shape}). Returning silence.")
-                N_expected = int(duration * sample_rate)
-                return np.zeros((N_expected, 2))
-
-
-    # Add a small default fade if no specific envelope was requested and audio exists
-    # This helps prevent clicks when steps are concatenated without crossfade
-    if not envelope_data and N_audio > 0:
-        fade_len = min(N_audio, int(0.01 * sample_rate)) # 10ms fade or audio length
-        if fade_len > 1:
-             fade_in = np.linspace(0, 1, fade_len)
-             fade_out = np.linspace(1, 0, fade_len)
-             # Apply fade using broadcasting
-             audio[:fade_len] *= fade_in[:, np.newaxis]
-             audio[-fade_len:] *= fade_out[:, np.newaxis]
-
-    return audio.astype(np.float32) # Ensure float32 output
-
-
-def assemble_track_from_data(track_data, sample_rate, crossfade_duration, crossfade_curve="linear", progress_callback=None):
-    """
-    Assembles a track from a track_data dictionary.
-    Uses crossfading between steps by overlapping their placement. The
-    ``crossfade_curve`` parameter controls the shape of the fade between steps
-    and is forwarded to :func:`crossfade_signals`.
-    Includes per-step normalization to prevent excessive peaks before final mix.
-    """
-    steps_data = track_data.get("steps", [])
-    if not steps_data:
-        print("Warning: No steps found in track data.")
-        return np.zeros((sample_rate, 2)) # Return 1 second silence
-
-    # --- Calculate Track Length Estimation ---
-    estimated_total_duration = sum(float(step.get("duration", 0)) for step in steps_data)
-    if estimated_total_duration <= 0:
-        print("Warning: Track has zero or negative estimated total duration.")
-        return np.zeros((sample_rate, 2))
-
-    # Add buffer for potential rounding errors and final sample
-    estimated_total_samples = int(estimated_total_duration * sample_rate) + sample_rate
-    track = np.zeros((estimated_total_samples, 2), dtype=np.float32) # Use float32
-
-    # --- Time and Sample Tracking ---
-    current_time = 0.0 # Start time for the *next* step to be placed
-    last_step_end_sample_in_track = 0 # Tracks the actual last sample index used
-
-    crossfade_samples = int(crossfade_duration * sample_rate)
-    if crossfade_samples < 0: crossfade_samples = 0
-
-    print(
-        f"Assembling track: {len(steps_data)} steps, Est. Max Duration: {estimated_total_duration:.2f}s, "
-        f"Crossfade: {crossfade_duration:.2f}s ({crossfade_samples} samples), Curve: {crossfade_curve}"
-    )
-
-    total_steps = len(steps_data)
-    if progress_callback:
-        try:
-            progress_callback(0.0)
-        except Exception as e:
-            print(f"Progress callback error: {e}")
-
-    for i, step_data in enumerate(steps_data):
-        step_duration = float(step_data.get("duration", 0))
-        if step_duration <= 0:
-            print(f"Skipping step {i+1} with zero or negative duration.")
-            continue
-
-        # --- Calculate Placement Indices ---
-        step_start_sample_abs = int(current_time * sample_rate)
-        N_step = int(step_duration * sample_rate)
-        step_end_sample_abs = step_start_sample_abs + N_step
-
-        print(f"  Processing Step {i+1}: Place Start: {current_time:.2f}s ({step_start_sample_abs}), Duration: {step_duration:.2f}s, Samples: {N_step}")
-
-        # Generate audio for all voices in this step and mix them
-        step_audio_mix = np.zeros((N_step, 2), dtype=np.float32) # Use float32
-        voices_data = step_data.get("voices", [])
-
-        if not voices_data:
-            print(f"        Warning: Step {i+1} has no voices.")
-        else:
-            num_voices_in_step = len(voices_data)
-            print(f"        Mixing {num_voices_in_step} voice(s) for Step {i+1}...")
-            for j, voice_data in enumerate(voices_data):
-                func_name_short = voice_data.get('synth_function_name', 'UnknownFunc')
-                print(f"          Generating Voice {j+1}/{num_voices_in_step}: {func_name_short}")
-                voice_audio = generate_voice_audio(voice_data, step_duration, sample_rate, current_time)
-
-                # Add generated audio if valid
-                if voice_audio is not None and voice_audio.shape[0] == N_step and voice_audio.ndim == 2 and voice_audio.shape[1] == 2:
-                    step_audio_mix += voice_audio # Sum voices
-                elif voice_audio is not None:
-                    print(f"          Error: Voice {j+1} ({func_name_short}) generated audio shape mismatch ({voice_audio.shape} vs {(N_step, 2)}). Skipping voice.")
-
-            # --- *** NEW: Per-Step Normalization/Limiting *** ---
-            # Check the peak of the mixed step audio
-            step_peak = np.max(np.abs(step_audio_mix))
-            # Define a threshold slightly above 1.0 to allow headroom but prevent extreme peaks
-            step_normalization_threshold = 1.0
-            if step_peak > step_normalization_threshold:
-                print(f"        Normalizing Step {i+1} mix (peak={step_peak:.3f}) down to {step_normalization_threshold:.2f}")
-                step_audio_mix *= (step_normalization_threshold / step_peak)
-            # --- *** End Per-Step Normalization *** ---
-
-
-        # --- Placement and Crossfading ---
-        # Clip placement indices to the allocated track buffer boundaries
-        safe_place_start = max(0, step_start_sample_abs)
-        safe_place_end = min(estimated_total_samples, step_end_sample_abs)
-        segment_len_in_track = safe_place_end - safe_place_start
-
-        if segment_len_in_track <= 0:
-            print(f"        Skipping Step {i+1} placement (no valid range in track buffer).")
-            continue
-
-        # Determine the portion of step_audio_mix to use
-        audio_to_use = step_audio_mix[:segment_len_in_track]
-
-        # Double check length (should normally match)
-        if audio_to_use.shape[0] != segment_len_in_track:
-            print(f"        Warning: Step {i+1} audio length adjustment needed ({audio_to_use.shape[0]} vs {segment_len_in_track}). Padding/Truncating.")
-            if audio_to_use.shape[0] < segment_len_in_track:
-                audio_to_use = np.pad(audio_to_use, ((0, segment_len_in_track - audio_to_use.shape[0]), (0,0)), 'constant')
-            else:
-                audio_to_use = audio_to_use[:segment_len_in_track]
-
-        # --- Decide if we should phase-stitch or crossfade ---
-        use_stitch = i > 0 and steps_have_continuous_voices(steps_data[i-1], step_data)
-
-        overlap_start_sample_in_track = safe_place_start
-        overlap_end_sample_in_track = min(safe_place_end, last_step_end_sample_in_track)
-        overlap_samples = overlap_end_sample_in_track - overlap_start_sample_in_track
-
-        can_crossfade = i > 0 and overlap_samples > 0 and crossfade_samples > 0 and not use_stitch
-
-        if use_stitch and overlap_samples > 0:
-            print(f"        Phase stitching Step {i+1} with previous step.")
-            align_len = crossfade_samples if crossfade_samples > 0 else 1024
-            tail_start = max(0, last_step_end_sample_in_track - align_len)
-            prev_tail = track[tail_start:last_step_end_sample_in_track]
-            audio_to_use = phase_align_signal(prev_tail, audio_to_use, align_len)
-            track[safe_place_start:safe_place_end] = audio_to_use
-
-        elif can_crossfade:
-            actual_crossfade_samples = min(overlap_samples, crossfade_samples)
-            print(
-                f"        Crossfading Step {i+1} with previous. Overlap: {overlap_samples / sample_rate:.3f}s, "
-                f"Actual CF: {actual_crossfade_samples / sample_rate:.3f}s, Curve: {crossfade_curve}"
-            )
-
-            if actual_crossfade_samples > 0:
-                # Get segments for crossfading
-                prev_segment = track[overlap_start_sample_in_track : overlap_start_sample_in_track + actual_crossfade_samples]
-                new_segment = audio_to_use[:actual_crossfade_samples]
-
-                # Perform crossfade
-                blended_segment = crossfade_signals(prev_segment, new_segment,
-                                                 sample_rate,
-                                                 actual_crossfade_samples / sample_rate,
-                                                 curve=crossfade_curve)
-
-                # Place blended segment (overwrite previous tail)
-                track[overlap_start_sample_in_track : overlap_start_sample_in_track + actual_crossfade_samples] = blended_segment
-
-                # Add the remainder of the new step (after the crossfaded part)
-                remaining_start_index_in_step_audio = actual_crossfade_samples
-                remaining_start_index_in_track = overlap_start_sample_in_track + actual_crossfade_samples
-                remaining_end_index_in_track = safe_place_end
-
-                if remaining_start_index_in_track < remaining_end_index_in_track:
-                    num_remaining_samples_to_add = remaining_end_index_in_track - remaining_start_index_in_track
-                    if remaining_start_index_in_step_audio < audio_to_use.shape[0]:
-                        remaining_audio_from_step = audio_to_use[remaining_start_index_in_step_audio : remaining_start_index_in_step_audio + num_remaining_samples_to_add]
-                        # Add the remaining part (use += as it might overlap with the next step's fade-in region)
-                        track[remaining_start_index_in_track : remaining_start_index_in_track + remaining_audio_from_step.shape[0]] += remaining_audio_from_step
-
-            else: # Overlap existed but calculated crossfade samples was zero
-                 print(f"        Placing Step {i+1} without crossfade (actual_crossfade_samples=0). Adding.")
-                 track[safe_place_start:safe_place_end] += audio_to_use # Add instead of overwrite
-
-        else:  # No crossfade or stitching needed
-            print(f"        Placing Step {i+1} without crossfade. Adding.")
-            track[safe_place_start:safe_place_end] += audio_to_use
-
-        # --- Update Markers for Next Loop ---
-        last_step_end_sample_in_track = max(last_step_end_sample_in_track, safe_place_end)
-        # Advance current_time for the START of the next step, pulling back by crossfade duration
-        effective_advance_duration = max(0.0, step_duration - crossfade_duration) if crossfade_samples > 0 else step_duration
-        current_time += effective_advance_duration
-
-        if progress_callback:
-            try:
-                progress_callback((i + 1) / total_steps)
-            except Exception as e:
-                print(f"Progress callback error: {e}")
-
-
-    # --- Final Trimming ---
-    final_track_samples = last_step_end_sample_in_track
-    if final_track_samples <= 0:
-        print("Warning: Final track assembly resulted in zero length.")
-        return np.zeros((sample_rate, 2))
-
-    if final_track_samples < track.shape[0]:
-        track = track[:final_track_samples]
-    elif final_track_samples > estimated_total_samples:
-         print(f"Warning: Final track samples ({final_track_samples}) exceeded initial estimate ({estimated_total_samples}).")
-
-    track_duration_sec = final_track_samples / sample_rate
-
-    # --- Optional Background Noise Layer ---
-    bg_cfg = track_data.get("background_noise", {})
-    bg_file = None
-    if isinstance(bg_cfg, dict):
-        bg_file = bg_cfg.get("file") or bg_cfg.get("params_path") or bg_cfg.get("noise_file")
-    if bg_file:
-        try:
-            params = load_noise_params(bg_file)
-            params.duration_seconds = track_duration_sec
-            params.sample_rate = sample_rate
-            if getattr(params, "transition", False):
-                start_sweeps = [(sw.get("start_min", 1000), sw.get("start_max", 10000)) for sw in params.sweeps]
-                end_sweeps = [(sw.get("end_min", 1000), sw.get("end_max", 10000)) for sw in params.sweeps]
-                start_q = [sw.get("start_q", 30) for sw in params.sweeps]
-                end_q = [sw.get("end_q", 30) for sw in params.sweeps]
-                start_casc = [sw.get("start_casc", 10) for sw in params.sweeps]
-                end_casc = [sw.get("end_casc", 10) for sw in params.sweeps]
-                noise_audio, _ = _generate_swept_notch_arrays_transition(
-                    track_duration_sec,
-                    sample_rate,
-                    params.start_lfo_freq,
-                    params.end_lfo_freq,
-                    start_sweeps,
-                    end_sweeps,
-                    start_q,
-                    end_q,
-                    start_casc,
-                    end_casc,
-                    params.start_lfo_phase_offset_deg,
-                    params.end_lfo_phase_offset_deg,
-                    params.start_intra_phase_offset_deg,
-                    params.end_intra_phase_offset_deg,
-                    params.input_audio_path or None,
-                    params.noise_type,
-                    params.lfo_waveform,
-                    params.initial_offset,
-                    params.post_offset,
-                    "linear",
-                    False,
-                    2,
-                )
-            else:
-                sweeps = [(sw.get("start_min", 1000), sw.get("start_max", 10000)) for sw in params.sweeps]
-                notch_q = [sw.get("start_q", 30) for sw in params.sweeps]
-                casc = [sw.get("start_casc", 10) for sw in params.sweeps]
-                noise_audio, _ = _generate_swept_notch_arrays(
-                    track_duration_sec,
-                    sample_rate,
-                    params.lfo_freq,
-                    sweeps,
-                    notch_q,
-                    casc,
-                    params.start_lfo_phase_offset_deg,
-                    params.start_intra_phase_offset_deg,
-                    params.input_audio_path or None,
-                    params.noise_type,
-                    params.lfo_waveform,
-                    False,
-                    2,
-                )
-
-            if noise_audio.shape[0] < final_track_samples:
-                noise_audio = np.pad(
-                    noise_audio,
-                    ((0, final_track_samples - noise_audio.shape[0]), (0, 0)),
-                    "constant",
-                )
-            track += noise_audio * float(bg_cfg.get("gain", 1.0))
-        except Exception as e:
-            print(f"Error generating background noise: {e}")
-
-    # --- Overlay Clips ---
-    clips = track_data.get("clips", [])
-    if isinstance(clips, list):
-        for clip in clips:
-            try:
-                path = clip.get("path")
-                if not path:
-                    continue
-                clip_audio, clip_sr = sf.read(path)
-                if clip_sr != sample_rate:
-                    from scipy.signal import resample
-
-                    n_target = int(len(clip_audio) * sample_rate / clip_sr)
-                    if clip_audio.ndim == 1:
-                        clip_audio = resample(clip_audio, n_target)
-                    else:
-                        clip_audio = np.stack(
-                            [resample(clip_audio[:, i], n_target) for i in range(clip_audio.shape[1])],
-                            axis=-1,
-                        )
-                if clip_audio.ndim == 1:
-                    clip_audio = np.column_stack((clip_audio, clip_audio))
-                start_sample = int(float(clip.get("start_time", 0)) * sample_rate)
-                end_sample = start_sample + clip_audio.shape[0]
-                if end_sample > track.shape[0]:
-                    track = np.pad(track, ((0, end_sample - track.shape[0]), (0, 0)), "constant")
-                    final_track_samples = max(final_track_samples, end_sample)
-                gain = float(clip.get("gain", 1.0))
-                track[start_sample:end_sample] += clip_audio * gain
-            except Exception as e:
-                print(f"Error overlaying clip {clip}: {e}")
-
-    print(f"Track assembly finished. Final Duration: {final_track_samples / sample_rate:.2f}s")
-
-    if progress_callback:
-        try:
-            progress_callback(1.0)
-        except Exception as e:
-            print(f"Progress callback error: {e}")
-    return track
-
-
-# -----------------------------------------------------------------------------
-# JSON Loading/Saving
-# -----------------------------------------------------------------------------
-
-# Custom JSON encoder to handle numpy types (if needed)
-class NumpyEncoder(json.JSONEncoder):
-    def default(self, obj):
-        if isinstance(obj, np.integer): return int(obj)
-        elif isinstance(obj, np.floating): return float(obj)
-        elif isinstance(obj, np.ndarray): return obj.tolist()
-        return super(NumpyEncoder, self).default(obj)
-
-def load_track_from_json(filepath):
-    """Loads track definition from a JSON file."""
-    try:
-        with open(filepath, 'r', encoding='utf-8') as f:
-            track_data = json.load(f)
-        print(f"Track data loaded successfully from {filepath}")
-        # Basic validation
-        if not isinstance(track_data, dict) or \
-           "global_settings" not in track_data or \
-           "steps" not in track_data or \
-           not isinstance(track_data["steps"], list) or \
-           not isinstance(track_data["global_settings"], dict):
-            print("Error: Invalid JSON structure. Missing 'global_settings' dict or 'steps' list.")
-            return None
-        # Ensure new optional sections exist
-        track_data.setdefault("background_noise", {})
-        track_data.setdefault("clips", [])
-        # Further validation could check step/voice structure if needed
-        return track_data
-    except FileNotFoundError:
-        print(f"Error: File not found at {filepath}")
-        return None
-    except json.JSONDecodeError as e:
-        print(f"Error decoding JSON from {filepath}: {e}")
-        return None
-    except Exception as e:
-        print(f"An unexpected error occurred loading {filepath}:")
-        traceback.print_exc()
-        return None
-
-def save_track_to_json(track_data, filepath):
-    """Saves track definition to a JSON file."""
-    try:
-        # Ensure output directory exists
-        output_dir = os.path.dirname(filepath)
-        if output_dir and not os.path.exists(output_dir):
-            os.makedirs(output_dir)
-            print(f"Created output directory: {output_dir}")
-
-        # Ensure optional sections exist before serializing
-        track_data.setdefault("background_noise", {})
-        track_data.setdefault("clips", [])
-
-        with open(filepath, 'w', encoding='utf-8') as f:
-            json.dump(track_data, f, indent=4, cls=NumpyEncoder)
-        print(f"Track data saved successfully to {filepath}")
-        return True
-    except IOError as e:
-        print(f"Error writing file to {filepath}: {e}")
-        return False
-    except TypeError as e:
-        print(f"Error serializing track data to JSON: {e}")
-        traceback.print_exc()
-        return False
-    except Exception as e:
-        print(f"An unexpected error occurred saving to {filepath}:")
-        traceback.print_exc()
-        return False
-
-# -----------------------------------------------------------------------------
-# Main Generation Function
-# -----------------------------------------------------------------------------
-
-def _write_audio_file(audio_int16, sample_rate, filename):
-    """Write audio data to a file based on extension."""
-    ext = os.path.splitext(filename)[1].lower()
-    try:
-        if ext == '.wav':
-            write(filename, sample_rate, audio_int16)
-        elif ext == '.flac':
-            sf.write(filename, audio_int16, sample_rate, subtype='PCM_16')
-        elif ext == '.mp3':
-            try:
-                from pydub import AudioSegment
-            except Exception:
-                print("Error: pydub not installed. Cannot export MP3.")
-                return False
-            seg = AudioSegment(audio_int16.tobytes(), frame_rate=sample_rate,
-                               sample_width=2, channels=2)
-            seg.export(filename, format='mp3')
-        else:
-            print(f"Unsupported output format: {ext}")
-            return False
-        print(f"Track successfully written to {filename}")
-        return True
-    except Exception as e:
-        print(f"Error writing audio file {filename}: {e}")
-        traceback.print_exc()
-        return False
-
-
-def generate_audio(track_data, output_filename=None, target_level=0.25, progress_callback=None):
-    """Generate and export an audio file (WAV/FLAC/MP3) based on track_data."""
-    if not track_data:
-        print("Error: Cannot generate audio, track data is missing.")
-        return False
-
-    global_settings = track_data.get("global_settings", {})
-    try:
-        sample_rate = int(global_settings.get("sample_rate", 44100))
-        crossfade_duration = float(global_settings.get("crossfade_duration", 1.0))
-        crossfade_curve = global_settings.get("crossfade_curve", "linear")
-    except (ValueError, TypeError) as e:
-         print(f"Error: Invalid global settings (sample_rate or crossfade_duration): {e}")
-         return False
-
-    output_filename = output_filename or global_settings.get("output_filename", "generated_track.wav")
-    if not output_filename or not isinstance(output_filename, str):
-         print(f"Error: Invalid output filename: {output_filename}")
-         return False
-
-    # Ensure output directory exists before assembly
-    output_dir = os.path.dirname(output_filename)
-    if output_dir and not os.path.exists(output_dir):
-        try:
-            os.makedirs(output_dir)
-            print(f"Created output directory for WAV: {output_dir}")
-        except OSError as e:
-            print(f"Error creating output directory '{output_dir}': {e}")
-            return False
-
-
-    print(f"\n--- Starting WAV Generation ---")
-    print(f"Sample Rate: {sample_rate} Hz")
-    print(f"Crossfade Duration: {crossfade_duration} s (curve: {crossfade_curve})")
-    print(f"Output File: {output_filename}")
-
-    # Assemble the track (includes per-step normalization now)
-    track_audio = assemble_track_from_data(track_data, sample_rate, crossfade_duration, crossfade_curve, progress_callback)
-
-    if track_audio is None or track_audio.size == 0:
-        print("Error: Track assembly failed or resulted in empty audio.")
-        return False
-
-    # --- Final Normalization ---
-    max_abs_val = np.max(np.abs(track_audio))
-
-    if max_abs_val > 1e-9:  # Avoid division by zero for silent tracks
-        target_level = float(target_level)
-        scaling_factor = target_level / max_abs_val
-        print(f"Normalizing final track (peak value: {max_abs_val:.4f}) to target level: {target_level}")
-        normalized_track = track_audio * scaling_factor
-        # Optional: Apply a limiter after normalization as a final safety net
-        # normalized_track = np.clip(normalized_track, -target_level, target_level)
-    else:
-        print("Track is silent or near-silent. Skipping final normalization.")
-        normalized_track = track_audio # Already silent or zero
-
-    # Convert normalized float audio to 16-bit PCM
-    if not np.issubdtype(normalized_track.dtype, np.floating):
-         print(f"Warning: Normalized track data type is not float ({normalized_track.dtype}). Attempting conversion.")
-         try: normalized_track = normalized_track.astype(np.float64) # Use float64 for precision before scaling
-         except Exception as e:
-              print(f"Error converting normalized track to float: {e}")
-              return False
-
-    # Scale to 16-bit integer range and clip just in case
-    track_int16 = np.int16(np.clip(normalized_track * 32767, -32768, 32767))
-
-    success = _write_audio_file(track_int16, sample_rate, output_filename)
-    if success:
-        print(f"--- Audio Generation Complete ---")
-    return success
-
-
-def generate_wav(track_data, output_filename=None, target_level=0.25, progress_callback=None):
-    """Backward compatible wrapper for generate_audio."""
-    return generate_audio(track_data, output_filename, target_level, progress_callback)
-
-def generate_single_step_audio_segment(step_data, global_settings, target_duration_seconds, duration_override=None):
-    """
-    Generates a raw audio segment for a single step, looping or truncating 
-    it to fill a target duration.
-    
-    Args:
-        step_data: Dictionary containing step configuration
-        global_settings: Dictionary containing global audio settings
-        target_duration_seconds: Target duration for the output segment
-        duration_override: Optional override for the step's natural duration when generating audio
-    """
-    if not step_data or not global_settings:
-        print("Error: Invalid step_data or global_settings provided.")
-        return np.zeros((0, 2), dtype=np.float32)
-
-    try:
-        sample_rate = int(global_settings.get("sample_rate", 44100))
-        if sample_rate <= 0:
-            raise ValueError("Sample rate must be positive")
-    except (ValueError, TypeError):
-        print("Error: Invalid sample rate in global_settings.")
-        return np.zeros((0, 2), dtype=np.float32)
-
-    target_total_samples = int(target_duration_seconds * sample_rate)
-    output_audio_segment = np.zeros((target_total_samples, 2), dtype=np.float32)
-
-    voices_data = step_data.get("voices", [])
-    if not voices_data:
-        print("Warning: Step has no voices. Returning silence.")
-        return output_audio_segment
-
-    # Use duration override if provided, otherwise use step's natural duration
-    if duration_override is not None:
-        step_generation_duration = float(duration_override)
-        print(f"  Using duration override: {step_generation_duration:.2f}s (natural: {step_data.get('duration', 0):.2f}s)")
-    else:
-        step_generation_duration = float(step_data.get("duration", 0))
-    
-    if step_generation_duration <= 0:
-        print("Warning: Step generation duration is zero or negative. Returning silence.")
-        return output_audio_segment    
-    step_generation_samples = int(step_generation_duration * sample_rate)
-    if step_generation_samples <= 0:
-        print("Warning: Step has zero samples. Returning silence.")
-        return output_audio_segment
-
-    # Generate one iteration of the step's audio
-    single_iteration_audio_mix = np.zeros((step_generation_samples, 2), dtype=np.float32)
-    
-    print(f"  Generating single iteration for step (Duration: {step_generation_duration:.2f}s, Samples: {step_generation_samples})")
-    for i, voice_data in enumerate(voices_data):
-        func_name_short = voice_data.get('synth_function_name', 'UnknownFunc')
-        print(f"    Generating Voice {i+1}/{len(voices_data)}: {func_name_short}")
-        
-        voice_audio = generate_voice_audio(voice_data, step_generation_duration, sample_rate, 0.0)
-        
-        # Add generated audio if valid
-        if voice_audio is not None and voice_audio.shape[0] == step_generation_samples and voice_audio.ndim == 2 and voice_audio.shape[1] == 2:
-            single_iteration_audio_mix += voice_audio  # Sum voices
-        elif voice_audio is not None:
-            print(f"    Warning: Voice {i+1} ({func_name_short}) generated audio shape mismatch ({voice_audio.shape} vs {(step_generation_samples, 2)}). Skipping voice.")
-
-    # Normalize the single iteration audio
-    step_peak = np.max(np.abs(single_iteration_audio_mix))
-    step_normalization_threshold = 0.95  # Normalize to -0.44 dBFS to leave some headroom
-    if step_peak > step_normalization_threshold and step_peak > 1e-9:
-        print(f"    Normalizing step mix (peak={step_peak:.3f}) down to {step_normalization_threshold:.2f}")
-        single_iteration_audio_mix *= (step_normalization_threshold / step_peak)
-    elif step_peak <= 1e-9:
-        print("    Warning: Step audio is essentially silent.")
-
-    # Fill the output_audio_segment by looping/truncating the single_iteration_audio_mix
-    if step_generation_samples == 0:
-        print("    Error: Step has zero generation samples, cannot loop.")
-        return output_audio_segment
-
-    current_pos_samples = 0
-    while current_pos_samples < target_total_samples:
-        remaining_samples = target_total_samples - current_pos_samples
-        samples_to_copy = min(remaining_samples, step_generation_samples)
-        
-        output_audio_segment[current_pos_samples:current_pos_samples + samples_to_copy] = single_iteration_audio_mix[:samples_to_copy]
-        current_pos_samples += samples_to_copy
-
-    print(f"  Generated single step audio segment: {target_duration_seconds:.2f}s ({output_audio_segment.shape[0]} samples)")
-    return output_audio_segment.astype(np.float32)
-
+import numpy as np
+from scipy.signal import butter, lfilter, sosfiltfilt
+from scipy.io.wavfile import write
+import soundfile as sf
+import json
+
+import inspect # Needed to inspect function parameters for GUI
+import os # Needed for path checks in main example
+import traceback # For detailed error printing
+from utils.noise_file import load_noise_params
+from noise_flanger import (
+    _generate_swept_notch_arrays,
+    _generate_swept_notch_arrays_transition,
+)
+
+
+# Import all synth functions from the synth_functions package
+from synth_functions import *
+
+# Placeholder for the missing audio_engine module
+# If you have the 'audio_engine.py' file, place it in the same directory.
+# Otherwise, the SAM functions will not work.
+try:
+    # Attempt to import the real audio_engine if available
+    from audio_engine import Node, SAMVoice, VALID_SAM_PATHS
+    AUDIO_ENGINE_AVAILABLE = True
+    print("INFO: audio_engine module loaded successfully.")
+except ImportError:
+    AUDIO_ENGINE_AVAILABLE = False
+    print("WARNING: audio_engine module not found. Spatial Angle Modulation (SAM) functions will not be available.")
+    # Define dummy classes/variables if audio_engine is missing
+    class Node:
+        def __init__(self, *args, **kwargs):
+            # print("WARNING: Using dummy Node class. SAM functionality disabled.")
+            # Store args needed for generate_samples duration calculation
+            # Simplified: Just store duration if provided
+            self.duration = args[0] if args else kwargs.get('duration', 0)
+            pass
+    class SAMVoice:
+        def __init__(self, *args, **kwargs):
+            # print("WARNING: Using dummy SAMVoice class. SAM functionality disabled.")
+            # Store args needed for generate_samples duration calculation
+            self._nodes = kwargs.get('nodes', [])
+            self._sample_rate = kwargs.get('sample_rate', 44100)
+            pass
+        def generate_samples(self):
+            print("WARNING: SAM generate_samples called on dummy class. Returning silence.")
+            # Calculate duration from stored nodes
+            duration = 0
+            if hasattr(self, '_nodes'):
+                # Access duration attribute correctly from dummy Node
+                duration = sum(node.duration for node in self._nodes if hasattr(node, 'duration'))
+            sample_rate = getattr(self, '_sample_rate', 44100)
+            N = int(duration * sample_rate) if duration > 0 else int(1.0 * sample_rate) # Default 1 sec if no duration found
+            return np.zeros((N, 2))
+
+    VALID_SAM_PATHS = ['circle', 'line', 'lissajous', 'figure_eight', 'arc'] # Example paths
+
+# -----------------------------------------------------------------------------
+# Crossfade and Assembly Logic
+# -----------------------------------------------------------------------------
+
+def crossfade_signals(signal_a, signal_b, sample_rate, transition_duration, curve="linear"):
+    """
+    Crossfades two stereo signals. ``signal_a`` fades out and ``signal_b`` fades
+    in over ``transition_duration``.  The ``curve`` argument selects the fade
+    shape:
+
+    ``linear``
+        Linear ramps for both signals.
+    ``equal_power``
+        Uses a sine/cosine law to maintain approximately constant perceived
+        loudness.
+
+    Returns the blended stereo segment.
+    """
+    n_samples = int(transition_duration * sample_rate)
+    if n_samples <= 0:
+        # No crossfade duration, return silence or handle appropriately
+        return np.zeros((0, 2))
+
+    # Determine the actual number of samples available for crossfade
+    len_a = signal_a.shape[0]
+    len_b = signal_b.shape[0]
+    actual_crossfade_samples = min(n_samples, len_a, len_b)
+
+    if actual_crossfade_samples <= 0:
+        print(f"Warning: Crossfade not possible or zero length. Samples: {n_samples}, SigA: {len_a}, SigB: {len_b}")
+        # Return an empty array matching the expected dimensions if no crossfade happens
+        return np.zeros((0, 2))
+
+    # Ensure signals are 2D stereo (N, 2) before slicing
+    def ensure_stereo(sig):
+        if sig.ndim == 1: sig = np.column_stack((sig, sig)) # Mono to Stereo
+        elif sig.shape[1] == 1: sig = np.column_stack((sig[:,0], sig[:,0])) # (N, 1) to (N, 2)
+        if sig.shape[1] != 2: raise ValueError("Signal must be stereo (N, 2) for crossfade.")
+        return sig
+
+    try:
+        signal_a = ensure_stereo(signal_a)
+        signal_b = ensure_stereo(signal_b)
+    except ValueError as e:
+        print(f"Error in crossfade_signals: {e}")
+        return np.zeros((0, 2)) # Return empty on error
+
+    # Take only the required number of samples for crossfade
+    signal_a_seg = signal_a[:actual_crossfade_samples]
+    signal_b_seg = signal_b[:actual_crossfade_samples]
+
+    if curve == "equal_power":
+        theta = np.linspace(0.0, np.pi / 2, actual_crossfade_samples)[:, None]
+        fade_out = np.cos(theta)
+        fade_in = np.sin(theta)
+    else:  # default to linear
+        fade_out = np.linspace(1, 0, actual_crossfade_samples)[:, None]
+        fade_in = np.linspace(0, 1, actual_crossfade_samples)[:, None]
+
+    # Apply fades and sum
+    blended_segment = signal_a_seg * fade_out + signal_b_seg * fade_in
+    return blended_segment
+
+
+def phase_align_signal(prev_tail, next_audio, max_search_samples=2048):
+    """Shift ``next_audio`` so its start aligns in phase with ``prev_tail``.
+
+    The function uses cross-correlation on a small window from the end of
+    ``prev_tail`` and the beginning of ``next_audio`` to estimate the best
+    alignment.  ``next_audio`` is circularly shifted by the detected offset and
+    returned.  If the overlap is too short for analysis the audio is returned
+    unchanged.
+    """
+
+    n = min(len(prev_tail), len(next_audio), max_search_samples)
+    if n <= 1:
+        return next_audio
+
+    tail = prev_tail[-n:]
+    head = next_audio[:n]
+
+    # Calculate cross-correlation for each stereo channel and sum
+    corr_l = np.correlate(tail[:, 0], head[:, 0], mode="full")
+    corr_r = np.correlate(tail[:, 1], head[:, 1], mode="full")
+    corr = corr_l + corr_r
+
+    offset = int(np.argmax(corr) - (n - 1))
+    if offset == 0:
+        return next_audio
+
+    # Circular shift the entire segment so the first sample continues the phase
+    return np.roll(next_audio, offset, axis=0)
+
+
+def load_audio_clip(file_path, sample_rate):
+    """Load an audio clip as stereo ``float32`` at ``sample_rate``.
+
+    Supports WAV/FLAC using :mod:`soundfile` and MP3 via :mod:`pydub` if
+    available.  If ``librosa`` is installed the audio is resampled using it,
+    otherwise a simple interpolation fallback is used.
+    """
+    if not os.path.isfile(file_path):
+        print(f"Error: File not found: {file_path}")
+        return np.zeros((0, 2), dtype=np.float32)
+
+    ext = os.path.splitext(file_path)[1].lower()
+
+    try:
+        if ext == ".mp3":
+            try:
+                from pydub import AudioSegment
+            except Exception:
+                print("Error: pydub not installed. Cannot load MP3 files.")
+                return np.zeros((0, 2), dtype=np.float32)
+
+            seg = AudioSegment.from_file(file_path)
+            sr = seg.frame_rate
+            samples = np.array(seg.get_array_of_samples())
+            if seg.channels > 1:
+                samples = samples.reshape((-1, seg.channels))
+            else:
+                samples = samples.reshape((-1, 1))
+            data = samples.astype(np.float32) / float(1 << (8 * seg.sample_width - 1))
+        else:
+            data, sr = sf.read(file_path, always_2d=True, dtype="float32")
+    except Exception as e:
+        print(f"Error loading audio file '{file_path}': {e}")
+        traceback.print_exc()
+        return np.zeros((0, 2), dtype=np.float32)
+
+    # Convert to stereo
+    if data.ndim == 1:
+        data = np.column_stack((data, data))
+    elif data.shape[1] == 1:
+        data = np.column_stack((data[:, 0], data[:, 0]))
+    elif data.shape[1] > 2:
+        data = data[:, :2]
+
+    # Resample if needed
+    if sr != sample_rate:
+        try:
+            if librosa is not None:
+                data = librosa.resample(data.T, orig_sr=sr, target_sr=sample_rate).T
+            else:
+                old_n = data.shape[0]
+                new_n = int(old_n * sample_rate / sr)
+                x_old = np.linspace(0, 1, old_n, endpoint=False)
+                x_new = np.linspace(0, 1, new_n, endpoint=False)
+                data = np.vstack([
+                    np.interp(x_new, x_old, data[:, ch]) for ch in range(2)
+                ]).T
+        except Exception as e:
+            print(f"Error resampling '{file_path}': {e}")
+            traceback.print_exc()
+            return np.zeros((0, 2), dtype=np.float32)
+
+    return data.astype(np.float32)
+
+
+# Dictionary mapping function names (strings) to actual functions
+# --- UPDATED SYNTH_FUNCTIONS DICTIONARY ---
+# Exclude helper/internal functions explicitly
+_EXCLUDED_FUNCTION_NAMES = [
+    'validate_float', 'validate_int', 'butter_bandpass', 'bandpass_filter',
+    'butter_bandstop', 'bandreject_filter', 'lowpass_filter', 'pink_noise',
+    'brown_noise', 'sine_wave', 'sine_wave_varying', 'adsr_envelope',
+    'create_linear_fade_envelope', 'linen_envelope', 'pan2', 'safety_limiter',
+    'crossfade_signals', 'phase_align_signal', 'steps_have_continuous_voices',
+    'load_audio_clip',
+    'assemble_track_from_data', 'generate_voice_audio',
+    'load_track_from_json', 'save_track_to_json', 'generate_audio', 'generate_wav', 'get_synth_params',
+    'trapezoid_envelope_vectorized', '_flanger_effect_stereo_continuous',
+    'butter', 'lfilter', 'write', 'ensure_stereo', 'apply_filters', 'design_filter', 
+    # Standard library functions that might be imported
+    'json', 'inspect', 'os', 'traceback', 'math', 'copy'
+]
+
+SYNTH_FUNCTIONS = {
+}
+try:
+    # Import the synth_functions package
+    import synth_functions
+    for name, obj in inspect.getmembers(synth_functions):
+        if inspect.isfunction(obj) and name not in _EXCLUDED_FUNCTION_NAMES and not name.startswith('_'):
+             # Check if the function is defined in the synth_functions package or its submodules
+            if obj.__module__.startswith('synth_functions'):
+                SYNTH_FUNCTIONS[name] = obj
+except Exception as e:
+    print(f"Error inspecting functions: {e}")
+
+print(f"Detected Synth Functions: {list(SYNTH_FUNCTIONS.keys())}")
+
+
+def get_synth_params(func_name):
+    """Gets parameter names and default values for a synth function by inspecting its signature."""
+    if func_name not in SYNTH_FUNCTIONS:
+        print(f"Warning: Function '{func_name}' not found in SYNTH_FUNCTIONS.")
+        return {}
+
+    func = SYNTH_FUNCTIONS[func_name]
+    params = {}
+    try:
+        sig = inspect.signature(func)
+        for name, param in sig.parameters.items():
+            # Skip standard args and the catch-all kwargs
+            if name in ['duration', 'sample_rate'] or param.kind == inspect.Parameter.VAR_KEYWORD:
+                continue
+
+            # Store the default value if it exists, otherwise store inspect._empty
+            params[name] = param.default # Keep _empty to distinguish from None default
+
+    except Exception as e:
+        print(f"Error inspecting signature for '{func_name}': {e}")
+        # Fallback to trying source code parsing if signature fails? Or just return empty?
+        # For now, return empty on inspection error. Source parsing is done in GUI.
+        return {}
+
+    return params
+
+
+def steps_have_continuous_voices(prev_step, next_step):
+    """Return True if ``next_step`` appears to continue the same voices as
+    ``prev_step``.  The heuristic simply compares synth function names and
+    parameter dictionaries for voices with the same index."""
+
+    voices_a = prev_step.get("voices", []) if prev_step else []
+    voices_b = next_step.get("voices", []) if next_step else []
+    if len(voices_a) != len(voices_b):
+        return False
+
+    for v_a, v_b in zip(voices_a, voices_b):
+        if v_a.get("synth_function_name") != v_b.get("synth_function_name"):
+            return False
+        if v_a.get("params") != v_b.get("params"):
+            return False
+        if v_a.get("is_transition") != v_b.get("is_transition"):
+            return False
+    return True
+
+
+def generate_voice_audio(voice_data, duration, sample_rate, global_start_time):
+    """Generates audio for a single voice based on its definition."""
+    func_name = voice_data.get("synth_function_name")
+    params = voice_data.get("params", {})
+    is_transition = voice_data.get("is_transition", False) # Check if this step IS a transition
+
+    # --- Select the correct function (static or transition) ---
+    actual_func_name = func_name
+    selected_func_is_transition_type = func_name and func_name.endswith("_transition")
+
+    # Determine the function to actually call based on 'is_transition' flag
+    if is_transition:
+        if not selected_func_is_transition_type:
+            transition_func_name = func_name + "_transition"
+            if transition_func_name in SYNTH_FUNCTIONS:
+                actual_func_name = transition_func_name
+                print(f"Note: Step marked as transition, using '{actual_func_name}' instead of base '{func_name}'.")
+            else:
+                print(f"Warning: Step marked as transition, but transition function '{transition_func_name}' not found for base '{func_name}'. Using static version '{func_name}'. Parameters might mismatch.")
+                # Keep actual_func_name as func_name (the static one)
+    else: # Not a transition step
+        if selected_func_is_transition_type:
+            base_func_name = func_name.replace("_transition", "")
+            if base_func_name in SYNTH_FUNCTIONS:
+                actual_func_name = base_func_name
+                print(f"Note: Step not marked as transition, using base function '{actual_func_name}' instead of selected '{func_name}'.")
+            else:
+                print(f"Warning: Step not marked as transition, selected '{func_name}', but base function '{base_func_name}' not found. Using selected '{func_name}'. Parameters might mismatch.")
+                # Keep actual_func_name as func_name (the transition one user selected)
+
+    if not actual_func_name or actual_func_name not in SYNTH_FUNCTIONS:
+        print(f"Error: Synth function '{actual_func_name}' (derived from '{func_name}') not found or invalid.")
+        N = int(duration * sample_rate)
+        return np.zeros((N, 2))
+
+    synth_func = SYNTH_FUNCTIONS[actual_func_name]
+
+    # Clean params: remove None values before passing to function, as functions use .get() with defaults
+    cleaned_params = {k: v for k, v in params.items() if v is not None}
+
+    # --- Generate base audio ---
+    try:
+        print(f"  Calling: {actual_func_name}(duration={duration}, sample_rate={sample_rate}, **{cleaned_params})")
+        audio = synth_func(duration=duration, sample_rate=sample_rate, **cleaned_params)
+    except Exception as e:
+        print(f"Error calling synth function '{actual_func_name}' with params {cleaned_params}:")
+        traceback.print_exc()
+        N = int(duration * sample_rate)
+        return np.zeros((N, 2))
+
+    if audio is None:
+        print(f"Error: Synth function '{actual_func_name}' returned None.")
+        N = int(duration * sample_rate)
+        return np.zeros((N, 2))
+
+    # --- Apply volume envelope if defined ---
+    envelope_data = voice_data.get("volume_envelope")
+    N_audio = audio.shape[0]
+    # Ensure t_rel matches audio length, especially if N calculation differs slightly
+    t_rel = np.linspace(0, duration, N_audio, endpoint=False) if N_audio > 0 else np.array([])
+    env = np.ones(N_audio) # Default flat envelope
+
+    if envelope_data and isinstance(envelope_data, dict) and N_audio > 0:
+        env_type = envelope_data.get("type")
+        env_params = envelope_data.get("params", {})
+        cleaned_env_params = {k: v for k, v in env_params.items() if v is not None}
+
+        try:
+            # Pass duration and sample_rate if needed by envelope func
+            if 'duration' not in cleaned_env_params: cleaned_env_params['duration'] = duration
+            if 'sample_rate' not in cleaned_env_params: cleaned_env_params['sample_rate'] = sample_rate
+
+            if env_type == "adsr":
+                env = adsr_envelope(t_rel, **cleaned_env_params)
+            elif env_type == "linen":
+                 env = linen_envelope(t_rel, **cleaned_env_params)
+            elif env_type == "linear_fade":
+                 # This function uses duration/sr internally, ensure they are passed if needed
+                 required = ['fade_duration', 'start_amp', 'end_amp']
+                 # Check params specific to linear_fade
+                 specific_env_params = {k: v for k, v in cleaned_env_params.items() if k in required}
+                 if all(p in specific_env_params for p in required):
+                      # Pass the main duration and sample rate, not t_rel
+                      env = create_linear_fade_envelope(duration, sample_rate, **specific_env_params)
+                      # Resample envelope if its length doesn't match audio
+                      if len(env) != N_audio:
+                            print(f"Warning: Resampling '{env_type}' envelope from {len(env)} to {N_audio} samples.")
+                            if len(env) > 0:
+                                 env = np.interp(np.linspace(0, 1, N_audio), np.linspace(0, 1, len(env)), env)
+                            else:
+                                 env = np.ones(N_audio) # Fallback
+                 else:
+                      print(f"Warning: Missing parameters for 'linear_fade' envelope. Using flat envelope. Got: {specific_env_params}")
+            # Add other envelope types here
+            # elif env_type == "other_env":
+            #    env = other_env_function(t_rel, **cleaned_env_params)
+            else:
+                print(f"Warning: Unknown envelope type '{env_type}'. Using flat envelope.")
+
+            # Ensure envelope is broadcastable (N,)
+            if env.shape != (N_audio,):
+                 print(f"Warning: Envelope shape mismatch ({env.shape} vs {(N_audio,)}). Attempting reshape.")
+                 if len(env) == N_audio: env = env.reshape(N_audio)
+                 else:
+                      print("Error: Cannot reshape envelope. Using flat envelope.")
+                      env = np.ones(N_audio) # Fallback
+
+        except Exception as e:
+            print(f"Error creating envelope type '{env_type}':")
+            traceback.print_exc()
+            env = np.ones(N_audio) # Fallback
+
+    # Apply the calculated envelope
+    try:
+        if audio.ndim == 2 and audio.shape[1] == 2 and len(env) == audio.shape[0]:
+             audio = audio * env[:, np.newaxis] # Apply envelope element-wise to stereo
+        elif audio.ndim == 1 and len(env) == len(audio): # Handle potential mono output from synth
+             audio = audio * env
+        elif N_audio == 0:
+             pass # No audio to apply envelope to
+        else:
+             print(f"Error: Envelope length ({len(env)}) or audio shape ({audio.shape}) mismatch. Skipping envelope application.")
+    except Exception as e:
+        print(f"Error applying envelope to audio:")
+        traceback.print_exc()
+
+
+    # --- Ensure output is stereo ---
+    if audio.ndim == 1:
+        print(f"Note: Synth function '{actual_func_name}' resulted in mono audio. Panning.")
+        pan_val = cleaned_params.get('pan', 0.0) # Assume pan param exists or default to center
+        audio = pan2(audio, pan_val)
+    elif audio.ndim == 2 and audio.shape[1] == 1:
+        print(f"Note: Synth function '{actual_func_name}' resulted in mono audio (N, 1). Panning.")
+        pan_val = cleaned_params.get('pan', 0.0)
+        audio = pan2(audio[:,0], pan_val) # Extract the single column before panning
+
+    # Final check for shape (N, 2)
+    if not (audio.ndim == 2 and audio.shape[1] == 2):
+          if N_audio == 0: return np.zeros((0, 2)) # Handle zero duration case gracefully
+          else:
+                print(f"Error: Final audio shape for voice is incorrect ({audio.shape}). Returning silence.")
+                N_expected = int(duration * sample_rate)
+                return np.zeros((N_expected, 2))
+
+
+    # Add a small default fade if no specific envelope was requested and audio exists
+    # This helps prevent clicks when steps are concatenated without crossfade
+    if not envelope_data and N_audio > 0:
+        fade_len = min(N_audio, int(0.01 * sample_rate)) # 10ms fade or audio length
+        if fade_len > 1:
+             fade_in = np.linspace(0, 1, fade_len)
+             fade_out = np.linspace(1, 0, fade_len)
+             # Apply fade using broadcasting
+             audio[:fade_len] *= fade_in[:, np.newaxis]
+             audio[-fade_len:] *= fade_out[:, np.newaxis]
+
+    return audio.astype(np.float32) # Ensure float32 output
+
+
+def assemble_track_from_data(track_data, sample_rate, crossfade_duration, crossfade_curve="linear", progress_callback=None):
+    """
+    Assembles a track from a track_data dictionary.
+    Uses crossfading between steps by overlapping their placement. The
+    ``crossfade_curve`` parameter controls the shape of the fade between steps
+    and is forwarded to :func:`crossfade_signals`.
+    Includes per-step normalization to prevent excessive peaks before final mix.
+    """
+    steps_data = track_data.get("steps", [])
+    if not steps_data:
+        print("Warning: No steps found in track data.")
+        return np.zeros((sample_rate, 2)) # Return 1 second silence
+
+    # --- Calculate Track Length Estimation ---
+    estimated_total_duration = sum(float(step.get("duration", 0)) for step in steps_data)
+    if estimated_total_duration <= 0:
+        print("Warning: Track has zero or negative estimated total duration.")
+        return np.zeros((sample_rate, 2))
+
+    # Add buffer for potential rounding errors and final sample
+    estimated_total_samples = int(estimated_total_duration * sample_rate) + sample_rate
+    track = np.zeros((estimated_total_samples, 2), dtype=np.float32) # Use float32
+
+    # --- Time and Sample Tracking ---
+    current_time = 0.0 # Start time for the *next* step to be placed
+    last_step_end_sample_in_track = 0 # Tracks the actual last sample index used
+
+    crossfade_samples = int(crossfade_duration * sample_rate)
+    if crossfade_samples < 0: crossfade_samples = 0
+
+    print(
+        f"Assembling track: {len(steps_data)} steps, Est. Max Duration: {estimated_total_duration:.2f}s, "
+        f"Crossfade: {crossfade_duration:.2f}s ({crossfade_samples} samples), Curve: {crossfade_curve}"
+    )
+
+    total_steps = len(steps_data)
+    if progress_callback:
+        try:
+            progress_callback(0.0)
+        except Exception as e:
+            print(f"Progress callback error: {e}")
+
+    for i, step_data in enumerate(steps_data):
+        step_duration = float(step_data.get("duration", 0))
+        if step_duration <= 0:
+            print(f"Skipping step {i+1} with zero or negative duration.")
+            continue
+
+        # --- Calculate Placement Indices ---
+        step_start_sample_abs = int(current_time * sample_rate)
+        N_step = int(step_duration * sample_rate)
+        step_end_sample_abs = step_start_sample_abs + N_step
+
+        print(f"  Processing Step {i+1}: Place Start: {current_time:.2f}s ({step_start_sample_abs}), Duration: {step_duration:.2f}s, Samples: {N_step}")
+
+        # Generate audio for all voices in this step and mix them
+        step_audio_mix = np.zeros((N_step, 2), dtype=np.float32) # Use float32
+        voices_data = step_data.get("voices", [])
+
+        if not voices_data:
+            print(f"        Warning: Step {i+1} has no voices.")
+        else:
+            num_voices_in_step = len(voices_data)
+            print(f"        Mixing {num_voices_in_step} voice(s) for Step {i+1}...")
+            for j, voice_data in enumerate(voices_data):
+                func_name_short = voice_data.get('synth_function_name', 'UnknownFunc')
+                print(f"          Generating Voice {j+1}/{num_voices_in_step}: {func_name_short}")
+                voice_audio = generate_voice_audio(voice_data, step_duration, sample_rate, current_time)
+
+                # Add generated audio if valid
+                if voice_audio is not None and voice_audio.shape[0] == N_step and voice_audio.ndim == 2 and voice_audio.shape[1] == 2:
+                    step_audio_mix += voice_audio # Sum voices
+                elif voice_audio is not None:
+                    print(f"          Error: Voice {j+1} ({func_name_short}) generated audio shape mismatch ({voice_audio.shape} vs {(N_step, 2)}). Skipping voice.")
+
+            # --- *** NEW: Per-Step Normalization/Limiting *** ---
+            # Check the peak of the mixed step audio
+            step_peak = np.max(np.abs(step_audio_mix))
+            # Define a threshold slightly above 1.0 to allow headroom but prevent extreme peaks
+            step_normalization_threshold = 1.0
+            if step_peak > step_normalization_threshold:
+                print(f"        Normalizing Step {i+1} mix (peak={step_peak:.3f}) down to {step_normalization_threshold:.2f}")
+                step_audio_mix *= (step_normalization_threshold / step_peak)
+            # --- *** End Per-Step Normalization *** ---
+
+
+        # --- Placement and Crossfading ---
+        # Clip placement indices to the allocated track buffer boundaries
+        safe_place_start = max(0, step_start_sample_abs)
+        safe_place_end = min(estimated_total_samples, step_end_sample_abs)
+        segment_len_in_track = safe_place_end - safe_place_start
+
+        if segment_len_in_track <= 0:
+            print(f"        Skipping Step {i+1} placement (no valid range in track buffer).")
+            continue
+
+        # Determine the portion of step_audio_mix to use
+        audio_to_use = step_audio_mix[:segment_len_in_track]
+
+        # Double check length (should normally match)
+        if audio_to_use.shape[0] != segment_len_in_track:
+            print(f"        Warning: Step {i+1} audio length adjustment needed ({audio_to_use.shape[0]} vs {segment_len_in_track}). Padding/Truncating.")
+            if audio_to_use.shape[0] < segment_len_in_track:
+                audio_to_use = np.pad(audio_to_use, ((0, segment_len_in_track - audio_to_use.shape[0]), (0,0)), 'constant')
+            else:
+                audio_to_use = audio_to_use[:segment_len_in_track]
+
+        # --- Decide if we should phase-stitch or crossfade ---
+        use_stitch = i > 0 and steps_have_continuous_voices(steps_data[i-1], step_data)
+
+        overlap_start_sample_in_track = safe_place_start
+        overlap_end_sample_in_track = min(safe_place_end, last_step_end_sample_in_track)
+        overlap_samples = overlap_end_sample_in_track - overlap_start_sample_in_track
+
+        can_crossfade = i > 0 and overlap_samples > 0 and crossfade_samples > 0 and not use_stitch
+
+        if use_stitch and overlap_samples > 0:
+            print(f"        Phase stitching Step {i+1} with previous step.")
+            align_len = crossfade_samples if crossfade_samples > 0 else 1024
+            tail_start = max(0, last_step_end_sample_in_track - align_len)
+            prev_tail = track[tail_start:last_step_end_sample_in_track]
+            audio_to_use = phase_align_signal(prev_tail, audio_to_use, align_len)
+            track[safe_place_start:safe_place_end] = audio_to_use
+
+        elif can_crossfade:
+            actual_crossfade_samples = min(overlap_samples, crossfade_samples)
+            print(
+                f"        Crossfading Step {i+1} with previous. Overlap: {overlap_samples / sample_rate:.3f}s, "
+                f"Actual CF: {actual_crossfade_samples / sample_rate:.3f}s, Curve: {crossfade_curve}"
+            )
+
+            if actual_crossfade_samples > 0:
+                # Get segments for crossfading
+                prev_segment = track[overlap_start_sample_in_track : overlap_start_sample_in_track + actual_crossfade_samples]
+                new_segment = audio_to_use[:actual_crossfade_samples]
+
+                # Perform crossfade
+                blended_segment = crossfade_signals(prev_segment, new_segment,
+                                                 sample_rate,
+                                                 actual_crossfade_samples / sample_rate,
+                                                 curve=crossfade_curve)
+
+                # Place blended segment (overwrite previous tail)
+                track[overlap_start_sample_in_track : overlap_start_sample_in_track + actual_crossfade_samples] = blended_segment
+
+                # Add the remainder of the new step (after the crossfaded part)
+                remaining_start_index_in_step_audio = actual_crossfade_samples
+                remaining_start_index_in_track = overlap_start_sample_in_track + actual_crossfade_samples
+                remaining_end_index_in_track = safe_place_end
+
+                if remaining_start_index_in_track < remaining_end_index_in_track:
+                    num_remaining_samples_to_add = remaining_end_index_in_track - remaining_start_index_in_track
+                    if remaining_start_index_in_step_audio < audio_to_use.shape[0]:
+                        remaining_audio_from_step = audio_to_use[remaining_start_index_in_step_audio : remaining_start_index_in_step_audio + num_remaining_samples_to_add]
+                        # Add the remaining part (use += as it might overlap with the next step's fade-in region)
+                        track[remaining_start_index_in_track : remaining_start_index_in_track + remaining_audio_from_step.shape[0]] += remaining_audio_from_step
+
+            else: # Overlap existed but calculated crossfade samples was zero
+                 print(f"        Placing Step {i+1} without crossfade (actual_crossfade_samples=0). Adding.")
+                 track[safe_place_start:safe_place_end] += audio_to_use # Add instead of overwrite
+
+        else:  # No crossfade or stitching needed
+            print(f"        Placing Step {i+1} without crossfade. Adding.")
+            track[safe_place_start:safe_place_end] += audio_to_use
+
+        # --- Update Markers for Next Loop ---
+        last_step_end_sample_in_track = max(last_step_end_sample_in_track, safe_place_end)
+        # Advance current_time for the START of the next step, pulling back by crossfade duration
+        effective_advance_duration = max(0.0, step_duration - crossfade_duration) if crossfade_samples > 0 else step_duration
+        current_time += effective_advance_duration
+
+        if progress_callback:
+            try:
+                progress_callback((i + 1) / total_steps)
+            except Exception as e:
+                print(f"Progress callback error: {e}")
+
+
+    # --- Final Trimming ---
+    final_track_samples = last_step_end_sample_in_track
+    if final_track_samples <= 0:
+        print("Warning: Final track assembly resulted in zero length.")
+        return np.zeros((sample_rate, 2))
+
+    if final_track_samples < track.shape[0]:
+        track = track[:final_track_samples]
+    elif final_track_samples > estimated_total_samples:
+         print(f"Warning: Final track samples ({final_track_samples}) exceeded initial estimate ({estimated_total_samples}).")
+
+    track_duration_sec = final_track_samples / sample_rate
+
+    # --- Optional Background Noise Layer ---
+    bg_cfg = track_data.get("background_noise", {})
+    bg_file = None
+    if isinstance(bg_cfg, dict):
+        bg_file = bg_cfg.get("file") or bg_cfg.get("params_path") or bg_cfg.get("noise_file")
+    if bg_file:
+        try:
+            params = load_noise_params(bg_file)
+            params.duration_seconds = track_duration_sec
+            params.sample_rate = sample_rate
+            if getattr(params, "transition", False):
+                start_sweeps = [(sw.get("start_min", 1000), sw.get("start_max", 10000)) for sw in params.sweeps]
+                end_sweeps = [(sw.get("end_min", 1000), sw.get("end_max", 10000)) for sw in params.sweeps]
+                start_q = [sw.get("start_q", 30) for sw in params.sweeps]
+                end_q = [sw.get("end_q", 30) for sw in params.sweeps]
+                start_casc = [sw.get("start_casc", 10) for sw in params.sweeps]
+                end_casc = [sw.get("end_casc", 10) for sw in params.sweeps]
+                noise_audio, _ = _generate_swept_notch_arrays_transition(
+                    track_duration_sec,
+                    sample_rate,
+                    params.start_lfo_freq,
+                    params.end_lfo_freq,
+                    start_sweeps,
+                    end_sweeps,
+                    start_q,
+                    end_q,
+                    start_casc,
+                    end_casc,
+                    params.start_lfo_phase_offset_deg,
+                    params.end_lfo_phase_offset_deg,
+                    params.start_intra_phase_offset_deg,
+                    params.end_intra_phase_offset_deg,
+                    params.input_audio_path or None,
+                    params.noise_type,
+                    params.lfo_waveform,
+                    params.initial_offset,
+                    params.post_offset,
+                    "linear",
+                    False,
+                    2,
+                )
+            else:
+                sweeps = [(sw.get("start_min", 1000), sw.get("start_max", 10000)) for sw in params.sweeps]
+                notch_q = [sw.get("start_q", 30) for sw in params.sweeps]
+                casc = [sw.get("start_casc", 10) for sw in params.sweeps]
+                noise_audio, _ = _generate_swept_notch_arrays(
+                    track_duration_sec,
+                    sample_rate,
+                    params.lfo_freq,
+                    sweeps,
+                    notch_q,
+                    casc,
+                    params.start_lfo_phase_offset_deg,
+                    params.start_intra_phase_offset_deg,
+                    params.input_audio_path or None,
+                    params.noise_type,
+                    params.lfo_waveform,
+                    False,
+                    2,
+                )
+
+            if noise_audio.shape[0] < final_track_samples:
+                noise_audio = np.pad(
+                    noise_audio,
+                    ((0, final_track_samples - noise_audio.shape[0]), (0, 0)),
+                    "constant",
+                )
+            track += noise_audio * float(bg_cfg.get("gain", 1.0))
+        except Exception as e:
+            print(f"Error generating background noise: {e}")
+
+    # --- Overlay Clips ---
+    clips = track_data.get("clips", [])
+    if isinstance(clips, list):
+        for clip in clips:
+            try:
+                path = clip.get("path")
+                if not path:
+                    continue
+                clip_audio, clip_sr = sf.read(path)
+                if clip_sr != sample_rate:
+                    from scipy.signal import resample
+
+                    n_target = int(len(clip_audio) * sample_rate / clip_sr)
+                    if clip_audio.ndim == 1:
+                        clip_audio = resample(clip_audio, n_target)
+                    else:
+                        clip_audio = np.stack(
+                            [resample(clip_audio[:, i], n_target) for i in range(clip_audio.shape[1])],
+                            axis=-1,
+                        )
+                if clip_audio.ndim == 1:
+                    clip_audio = np.column_stack((clip_audio, clip_audio))
+                start_sample = int(float(clip.get("start_time", 0)) * sample_rate)
+                end_sample = start_sample + clip_audio.shape[0]
+                if end_sample > track.shape[0]:
+                    track = np.pad(track, ((0, end_sample - track.shape[0]), (0, 0)), "constant")
+                    final_track_samples = max(final_track_samples, end_sample)
+                gain = float(clip.get("gain", 1.0))
+                track[start_sample:end_sample] += clip_audio * gain
+            except Exception as e:
+                print(f"Error overlaying clip {clip}: {e}")
+
+    print(f"Track assembly finished. Final Duration: {final_track_samples / sample_rate:.2f}s")
+
+    if progress_callback:
+        try:
+            progress_callback(1.0)
+        except Exception as e:
+            print(f"Progress callback error: {e}")
+    return track
+
+
+# -----------------------------------------------------------------------------
+# JSON Loading/Saving
+# -----------------------------------------------------------------------------
+
+# Custom JSON encoder to handle numpy types (if needed)
+class NumpyEncoder(json.JSONEncoder):
+    def default(self, obj):
+        if isinstance(obj, np.integer): return int(obj)
+        elif isinstance(obj, np.floating): return float(obj)
+        elif isinstance(obj, np.ndarray): return obj.tolist()
+        return super(NumpyEncoder, self).default(obj)
+
+def load_track_from_json(filepath):
+    """Loads track definition from a JSON file."""
+    try:
+        with open(filepath, 'r', encoding='utf-8') as f:
+            track_data = json.load(f)
+        print(f"Track data loaded successfully from {filepath}")
+        # Basic validation
+        if not isinstance(track_data, dict) or \
+           "global_settings" not in track_data or \
+           "steps" not in track_data or \
+           not isinstance(track_data["steps"], list) or \
+           not isinstance(track_data["global_settings"], dict):
+            print("Error: Invalid JSON structure. Missing 'global_settings' dict or 'steps' list.")
+            return None
+        # Ensure new optional sections exist
+        track_data.setdefault("background_noise", {})
+        track_data.setdefault("clips", [])
+        # Further validation could check step/voice structure if needed
+        return track_data
+    except FileNotFoundError:
+        print(f"Error: File not found at {filepath}")
+        return None
+    except json.JSONDecodeError as e:
+        print(f"Error decoding JSON from {filepath}: {e}")
+        return None
+    except Exception as e:
+        print(f"An unexpected error occurred loading {filepath}:")
+        traceback.print_exc()
+        return None
+
+def save_track_to_json(track_data, filepath):
+    """Saves track definition to a JSON file."""
+    try:
+        # Ensure output directory exists
+        output_dir = os.path.dirname(filepath)
+        if output_dir and not os.path.exists(output_dir):
+            os.makedirs(output_dir)
+            print(f"Created output directory: {output_dir}")
+
+        # Ensure optional sections exist before serializing
+        track_data.setdefault("background_noise", {})
+        track_data.setdefault("clips", [])
+
+        with open(filepath, 'w', encoding='utf-8') as f:
+            json.dump(track_data, f, indent=4, cls=NumpyEncoder)
+        print(f"Track data saved successfully to {filepath}")
+        return True
+    except IOError as e:
+        print(f"Error writing file to {filepath}: {e}")
+        return False
+    except TypeError as e:
+        print(f"Error serializing track data to JSON: {e}")
+        traceback.print_exc()
+        return False
+    except Exception as e:
+        print(f"An unexpected error occurred saving to {filepath}:")
+        traceback.print_exc()
+        return False
+
+# -----------------------------------------------------------------------------
+# Main Generation Function
+# -----------------------------------------------------------------------------
+
+def _write_audio_file(audio_int16, sample_rate, filename):
+    """Write audio data to a file based on extension."""
+    ext = os.path.splitext(filename)[1].lower()
+    try:
+        if ext == '.wav':
+            write(filename, sample_rate, audio_int16)
+        elif ext == '.flac':
+            sf.write(filename, audio_int16, sample_rate, subtype='PCM_16')
+        elif ext == '.mp3':
+            try:
+                from pydub import AudioSegment
+            except Exception:
+                print("Error: pydub not installed. Cannot export MP3.")
+                return False
+            seg = AudioSegment(audio_int16.tobytes(), frame_rate=sample_rate,
+                               sample_width=2, channels=2)
+            seg.export(filename, format='mp3')
+        else:
+            print(f"Unsupported output format: {ext}")
+            return False
+        print(f"Track successfully written to {filename}")
+        return True
+    except Exception as e:
+        print(f"Error writing audio file {filename}: {e}")
+        traceback.print_exc()
+        return False
+
+
+def generate_audio(track_data, output_filename=None, target_level=0.25, progress_callback=None):
+    """Generate and export an audio file (WAV/FLAC/MP3) based on track_data."""
+    if not track_data:
+        print("Error: Cannot generate audio, track data is missing.")
+        return False
+
+    global_settings = track_data.get("global_settings", {})
+    try:
+        sample_rate = int(global_settings.get("sample_rate", 44100))
+        crossfade_duration = float(global_settings.get("crossfade_duration", 1.0))
+        crossfade_curve = global_settings.get("crossfade_curve", "linear")
+    except (ValueError, TypeError) as e:
+         print(f"Error: Invalid global settings (sample_rate or crossfade_duration): {e}")
+         return False
+
+    output_filename = output_filename or global_settings.get("output_filename", "generated_track.wav")
+    if not output_filename or not isinstance(output_filename, str):
+         print(f"Error: Invalid output filename: {output_filename}")
+         return False
+
+    # Ensure output directory exists before assembly
+    output_dir = os.path.dirname(output_filename)
+    if output_dir and not os.path.exists(output_dir):
+        try:
+            os.makedirs(output_dir)
+            print(f"Created output directory for WAV: {output_dir}")
+        except OSError as e:
+            print(f"Error creating output directory '{output_dir}': {e}")
+            return False
+
+
+    print(f"\n--- Starting WAV Generation ---")
+    print(f"Sample Rate: {sample_rate} Hz")
+    print(f"Crossfade Duration: {crossfade_duration} s (curve: {crossfade_curve})")
+    print(f"Output File: {output_filename}")
+
+    # Assemble the track (includes per-step normalization now)
+    track_audio = assemble_track_from_data(track_data, sample_rate, crossfade_duration, crossfade_curve, progress_callback)
+
+    if track_audio is None or track_audio.size == 0:
+        print("Error: Track assembly failed or resulted in empty audio.")
+        return False
+
+    # --- Final Normalization ---
+    max_abs_val = np.max(np.abs(track_audio))
+
+    if max_abs_val > 1e-9:  # Avoid division by zero for silent tracks
+        target_level = float(target_level)
+        scaling_factor = target_level / max_abs_val
+        print(f"Normalizing final track (peak value: {max_abs_val:.4f}) to target level: {target_level}")
+        normalized_track = track_audio * scaling_factor
+        # Optional: Apply a limiter after normalization as a final safety net
+        # normalized_track = np.clip(normalized_track, -target_level, target_level)
+    else:
+        print("Track is silent or near-silent. Skipping final normalization.")
+        normalized_track = track_audio # Already silent or zero
+
+    # Convert normalized float audio to 16-bit PCM
+    if not np.issubdtype(normalized_track.dtype, np.floating):
+         print(f"Warning: Normalized track data type is not float ({normalized_track.dtype}). Attempting conversion.")
+         try: normalized_track = normalized_track.astype(np.float64) # Use float64 for precision before scaling
+         except Exception as e:
+              print(f"Error converting normalized track to float: {e}")
+              return False
+
+    # Scale to 16-bit integer range and clip just in case
+    track_int16 = np.int16(np.clip(normalized_track * 32767, -32768, 32767))
+
+    success = _write_audio_file(track_int16, sample_rate, output_filename)
+    if success:
+        print(f"--- Audio Generation Complete ---")
+    return success
+
+
+def generate_wav(track_data, output_filename=None, target_level=0.25, progress_callback=None):
+    """Backward compatible wrapper for generate_audio."""
+    return generate_audio(track_data, output_filename, target_level, progress_callback)
+
+def generate_single_step_audio_segment(step_data, global_settings, target_duration_seconds, duration_override=None):
+    """
+    Generates a raw audio segment for a single step, looping or truncating 
+    it to fill a target duration.
+    
+    Args:
+        step_data: Dictionary containing step configuration
+        global_settings: Dictionary containing global audio settings
+        target_duration_seconds: Target duration for the output segment
+        duration_override: Optional override for the step's natural duration when generating audio
+    """
+    if not step_data or not global_settings:
+        print("Error: Invalid step_data or global_settings provided.")
+        return np.zeros((0, 2), dtype=np.float32)
+
+    try:
+        sample_rate = int(global_settings.get("sample_rate", 44100))
+        if sample_rate <= 0:
+            raise ValueError("Sample rate must be positive")
+    except (ValueError, TypeError):
+        print("Error: Invalid sample rate in global_settings.")
+        return np.zeros((0, 2), dtype=np.float32)
+
+    target_total_samples = int(target_duration_seconds * sample_rate)
+    output_audio_segment = np.zeros((target_total_samples, 2), dtype=np.float32)
+
+    voices_data = step_data.get("voices", [])
+    if not voices_data:
+        print("Warning: Step has no voices. Returning silence.")
+        return output_audio_segment
+
+    # Use duration override if provided, otherwise use step's natural duration
+    if duration_override is not None:
+        step_generation_duration = float(duration_override)
+        print(f"  Using duration override: {step_generation_duration:.2f}s (natural: {step_data.get('duration', 0):.2f}s)")
+    else:
+        step_generation_duration = float(step_data.get("duration", 0))
+    
+    if step_generation_duration <= 0:
+        print("Warning: Step generation duration is zero or negative. Returning silence.")
+        return output_audio_segment    
+    step_generation_samples = int(step_generation_duration * sample_rate)
+    if step_generation_samples <= 0:
+        print("Warning: Step has zero samples. Returning silence.")
+        return output_audio_segment
+
+    # Generate one iteration of the step's audio
+    single_iteration_audio_mix = np.zeros((step_generation_samples, 2), dtype=np.float32)
+    
+    print(f"  Generating single iteration for step (Duration: {step_generation_duration:.2f}s, Samples: {step_generation_samples})")
+    for i, voice_data in enumerate(voices_data):
+        func_name_short = voice_data.get('synth_function_name', 'UnknownFunc')
+        print(f"    Generating Voice {i+1}/{len(voices_data)}: {func_name_short}")
+        
+        voice_audio = generate_voice_audio(voice_data, step_generation_duration, sample_rate, 0.0)
+        
+        # Add generated audio if valid
+        if voice_audio is not None and voice_audio.shape[0] == step_generation_samples and voice_audio.ndim == 2 and voice_audio.shape[1] == 2:
+            single_iteration_audio_mix += voice_audio  # Sum voices
+        elif voice_audio is not None:
+            print(f"    Warning: Voice {i+1} ({func_name_short}) generated audio shape mismatch ({voice_audio.shape} vs {(step_generation_samples, 2)}). Skipping voice.")
+
+    # Normalize the single iteration audio
+    step_peak = np.max(np.abs(single_iteration_audio_mix))
+    step_normalization_threshold = 0.95  # Normalize to -0.44 dBFS to leave some headroom
+    if step_peak > step_normalization_threshold and step_peak > 1e-9:
+        print(f"    Normalizing step mix (peak={step_peak:.3f}) down to {step_normalization_threshold:.2f}")
+        single_iteration_audio_mix *= (step_normalization_threshold / step_peak)
+    elif step_peak <= 1e-9:
+        print("    Warning: Step audio is essentially silent.")
+
+    # Fill the output_audio_segment by looping/truncating the single_iteration_audio_mix
+    if step_generation_samples == 0:
+        print("    Error: Step has zero generation samples, cannot loop.")
+        return output_audio_segment
+
+    current_pos_samples = 0
+    while current_pos_samples < target_total_samples:
+        remaining_samples = target_total_samples - current_pos_samples
+        samples_to_copy = min(remaining_samples, step_generation_samples)
+        
+        output_audio_segment[current_pos_samples:current_pos_samples + samples_to_copy] = single_iteration_audio_mix[:samples_to_copy]
+        current_pos_samples += samples_to_copy
+
+    print(f"  Generated single step audio segment: {target_duration_seconds:.2f}s ({output_audio_segment.shape[0]} samples)")
+    return output_audio_segment.astype(np.float32)
+