--- conflicted
+++ resolved
@@ -22,7 +22,6 @@
                       private juce::MenuBarModel
 {
 public:
-<<<<<<< HEAD
     MainComponent()
         : settingsBox("Global Settings"),
           toolsBox("Tools"),
@@ -48,16 +47,7 @@
             previewBox.setContentComponent(std::move(ptr));
             addAndMakeVisible(previewBox);
         }
-=======
-    MainComponent(Preferences& p, juce::LookAndFeel_V4& lf)
-        : prefs(p), lookAndFeel(lf), settings(deviceManager),
-          preview(deviceManager), menuBar(this)
-    {
-        deviceManager.initialise(0, 2, nullptr, true);
-        addAndMakeVisible(menuBar);
-        addAndMakeVisible(settings);
-        addAndMakeVisible(preview);
->>>>>>> 05d8622c
+
         addAndMakeVisible(stepList);
         stepList.onStepSelected = [this](int index)
         {
@@ -102,16 +92,11 @@
     void resized() override
     {
         auto area = getLocalBounds().reduced (8);
-<<<<<<< HEAD
+
         toolsBox.setBounds(area.removeFromTop(40));
         settingsBox.setBounds(area.removeFromTop(220));
         previewBox.setBounds(area.removeFromTop(100));
-=======
-        menuBar.setBounds(area.removeFromTop(24));
-        settings.setBounds (area.removeFromTop (144));
-        preview.setBounds(area.removeFromTop(80));
-        editClipsButton.setBounds(area.removeFromTop(24));
->>>>>>> 05d8622c
+
         area.removeFromTop(4);
         stepList.setBounds(area);
     }
@@ -168,13 +153,7 @@
     ToolsComponent* tools = nullptr;
     StepPreviewComponent* preview = nullptr;
     StepListPanel stepList;
-<<<<<<< HEAD
-=======
-    juce::TextButton editClipsButton {"Overlay Clips..."};
-    juce::MenuBarComponent menuBar;
-    Preferences& prefs;
-    juce::LookAndFeel_V4& lookAndFeel;
->>>>>>> 05d8622c
+
     std::vector<OverlayClipPanel::ClipData> clips;
 
     enum MenuIds
