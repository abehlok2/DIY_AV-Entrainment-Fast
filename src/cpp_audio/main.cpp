// Entry point for the JUCE based audio GUI.
// This file creates a minimal editor window that hosts
// the C++ audio widgets translated from the Python version.

#include <juce_gui_basics/juce_gui_basics.h>
#include <juce_audio_devices/juce_audio_devices.h>

#include "ui/GlobalSettingsComponent.h"
#include "ui/StepListPanel.h"
#include "ui/OverlayClipPanel.h"
#include "ui/StepPreviewComponent.h"
#include "ui/CollapsibleBox.h"
#include "ui/ToolsComponent.h"
#include "Track.h"
#include "ui/PreferencesDialog.h"
#include "ui/NoiseGeneratorDialog.h"
#include "ui/FrequencyTesterDialog.h"
#include "ui/Themes.h"
#include <vector>
#include <fstream>

class MainComponent : public juce::Component,
                      private juce::MenuBarModel
{
public:
    MainComponent()
        : settingsBox("Global Settings"),
          toolsBox("Tools"),
          previewBox("Step Preview")
    {
        deviceManager.initialise(0, 2, nullptr, true);
        {
            auto ptr = std::make_unique<GlobalSettingsComponent>(deviceManager);
            settings = ptr.get();
            settingsBox.setContentComponent(std::move(ptr));
            addAndMakeVisible(settingsBox);
        }
        {
            auto ptr = std::make_unique<ToolsComponent>();
            tools = ptr.get();
            tools->onOverlayClips = [this] { openClipEditor(); };
            toolsBox.setContentComponent(std::move(ptr));
            addAndMakeVisible(toolsBox);
        }
        {
            auto ptr = std::make_unique<StepPreviewComponent>(deviceManager);
            preview = ptr.get();
            previewBox.setContentComponent(std::move(ptr));
            addAndMakeVisible(previewBox);
        }

        addAndMakeVisible(stepList);
        stepList.onStepSelected = [this](int index)
        {
            const auto& steps = stepList.getSteps();
            if (juce::isPositiveAndBelow(index, steps.size()))
            {
                Step step;
                step.durationSeconds = steps[index].duration;
                step.description = steps[index].description;
                for (const auto& vd : steps[index].voices)
                {
                    Voice v;
                    v.synthFunction = vd.synthFunction.toStdString();
                    if (auto* obj = vd.params.getDynamicObject())
                        v.params = obj->getProperties();
                    v.isTransition = vd.isTransition;
                    v.description = vd.description;
                    step.voices.push_back(std::move(v));
                }
                auto gsRaw = settings->getSettings();
                GlobalSettings gs;
                gs.sampleRate = gsRaw.sampleRate;
                gs.crossfadeDuration = gsRaw.crossfadeSeconds;
                gs.outputFilename = gsRaw.outputFile;
                gs.crossfadeCurve = "linear";
                double previewDur = step.durationSeconds < 180.0 ? step.durationSeconds : 60.0;
                preview->loadStep(step, gs, previewDur);
            }
            else
            {
                preview->reset();
            }
        };
        newTrack();
        setSize (800, 600);
    }

    ~MainComponent() override
    {
        deviceManager.closeAudioDevice();
    }

    void resized() override
    {
        auto area = getLocalBounds().reduced (8);

        toolsBox.setBounds(area.removeFromTop(40));
        settingsBox.setBounds(area.removeFromTop(220));
        previewBox.setBounds(area.removeFromTop(100));

        area.removeFromTop(4);
        stepList.setBounds(area);
    }

    juce::StringArray getMenuBarNames() override
    {
        return { "File", "Tools" };
    }

    juce::PopupMenu getMenuForIndex(int index, const juce::String&) override
    {
        juce::PopupMenu menu;
        if (index == 0)
        {
            menu.addItem(menuPreferences, "Preferences...");
        }
        else if (index == 1)
        {
            menu.addItem(menuNoiseGen, "Noise Generator...");
            menu.addItem(menuFreqTest, "Frequency Tester...");
            menu.addItem(menuOverlayClips, "Overlay Clips...");
        }
        return menu;
    }

    void menuItemSelected(int menuItemID, int) override
    {
        switch (menuItemID)
        {
            case menuPreferences:
                if (showPreferencesDialog(prefs))
                    applyTheme(lookAndFeel, prefs.theme);
                break;
            case menuNoiseGen:
                openNoiseGenerator();
                break;
            case menuFreqTest:
                openFrequencyTester();
                break;
            case menuOverlayClips:
                openClipEditor();
                break;
            default:
                break;
        }
    }

private:
    juce::AudioDeviceManager deviceManager;
    CollapsibleBox settingsBox;
    CollapsibleBox toolsBox;
    CollapsibleBox previewBox;
    GlobalSettingsComponent* settings = nullptr;
    ToolsComponent* tools = nullptr;
    StepPreviewComponent* preview = nullptr;
    StepListPanel stepList;

    std::vector<OverlayClipPanel::ClipData> clips;
    juce::File currentFile;

    static juce::NamedValueSet varToNamedValueSet(const juce::var& v)
    {
        juce::NamedValueSet set;
        if (auto* obj = v.getDynamicObject())
        {
            for (const auto& p : obj->getProperties())
                set.set(p.name, p.value);
        }
        return set;
    }

    static juce::var namedValueSetToVar(const juce::NamedValueSet& set)
    {
        auto* obj = new juce::DynamicObject();
        for (const auto& p : set)
            obj->setProperty(p.name, p.value);
        return juce::var(obj);
    }

    Track collectTrack() const
    {
        Track t;
        auto gsRaw = settings.getSettings();
        t.settings.sampleRate = gsRaw.sampleRate;
        t.settings.crossfadeDuration = gsRaw.crossfadeSeconds;
        t.settings.outputFilename = gsRaw.outputFile;
        t.settings.crossfadeCurve = "linear";
        t.backgroundNoise.filePath = gsRaw.noiseFile;
        t.backgroundNoise.amp = gsRaw.noiseAmp;

        for (const auto& cd : clips)
        {
            Clip c;
            c.filePath = cd.filePath;
            c.start = cd.start;
            c.duration = cd.duration;
            c.amp = cd.amp;
            c.pan = cd.pan;
            c.fadeIn = cd.fadeIn;
            c.fadeOut = cd.fadeOut;
            c.description = cd.description;
            t.clips.push_back(std::move(c));
        }

        const auto& steps = stepList.getSteps();
        for (const auto& sd : steps)
        {
            Step s;
            s.durationSeconds = sd.duration;
            s.description = sd.description;
            for (const auto& vd : sd.voices)
            {
                Voice v;
                v.synthFunction = vd.synthFunction.toStdString();
                v.isTransition = vd.isTransition;
                v.params = varToNamedValueSet(vd.params);
                v.description = vd.description;
                s.voices.push_back(std::move(v));
            }
            t.steps.push_back(std::move(s));
        }
        return t;
    }

    void applyTrack(const Track& t)
    {
        GlobalSettingsComponent::Settings gs;
        gs.sampleRate = t.settings.sampleRate;
        gs.crossfadeSeconds = t.settings.crossfadeDuration;
        gs.outputFile = t.settings.outputFilename;
        gs.noiseFile = t.backgroundNoise.filePath;
        gs.noiseAmp = t.backgroundNoise.amp;
        settings.setSettings(gs);

        clips.clear();
        for (const auto& c : t.clips)
        {
            OverlayClipPanel::ClipData cd;
            cd.filePath = c.filePath;
            cd.start = c.start;
            cd.duration = c.duration;
            cd.amp = c.amp;
            cd.pan = c.pan;
            cd.fadeIn = c.fadeIn;
            cd.fadeOut = c.fadeOut;
            cd.description = c.description;
            clips.push_back(std::move(cd));
        }

        juce::Array<StepListPanel::StepData> newSteps;
        for (const auto& s : t.steps)
        {
            StepListPanel::StepData sd;
            sd.duration = s.durationSeconds;
            sd.description = s.description;
            for (const auto& v : s.voices)
            {
                VoiceEditorDialog::VoiceData vd;
                vd.synthFunction = v.synthFunction;
                vd.isTransition = v.isTransition;
                vd.params = namedValueSetToVar(v.params);
                vd.description = v.description;
                sd.voices.add(vd);
            }
            newSteps.add(sd);
        }
        stepList.setSteps(newSteps);
        preview.reset();
    }

    void newTrack()
    {
        currentFile = juce::File();
        clips.clear();
        GlobalSettingsComponent::Settings gs;
        gs.sampleRate = 44100.0;
        gs.crossfadeSeconds = 1.0;
        gs.outputFile = "my_track.wav";
        gs.noiseFile = "";
        gs.noiseAmp = 0.0;
        settings.setSettings(gs);
        stepList.setSteps({});
        preview.reset();
        if (auto* w = findParentComponentOfClass<juce::DocumentWindow>())
            w->setName("DIY AV Audio - New File");
    }

    void loadTrack()
    {
        juce::FileChooser fc("Load Track", {}, "*.json");
        if (fc.browseForFileToOpen())
        {
            auto file = fc.getResult();
            auto t = loadTrackFromJson(file);
            applyTrack(t);
            currentFile = file;
            if (auto* w = findParentComponentOfClass<juce::DocumentWindow>())
                w->setName("DIY AV Audio - " + file.getFileName());
        }
    }

    void saveTrack()
    {
        juce::File target = currentFile;
        if (!target.existsAsFile())
        {
            juce::FileChooser fc("Save Track", {}, "*.json");
            if (!fc.browseForFileToSave(true))
                return;
            target = fc.getResult();
        }
        auto t = collectTrack();
        if (saveTrackToJson(t, target))
        {
            currentFile = target;
            if (auto* w = findParentComponentOfClass<juce::DocumentWindow>())
                w->setName("DIY AV Audio - " + target.getFileName());
        }
    }

    enum MenuIds
    {
        menuPreferences = 1,
        menuNoiseGen,
        menuFreqTest,
        menuOverlayClips
    };

    void openClipEditor()
    {
        auto* panel = new OverlayClipPanel();
        panel->setClips(clips);
        panel->onClipsChanged = [this, panel]() { clips = panel->getClips(); };

        juce::DialogWindow::LaunchOptions opts;
        opts.content.setOwned(panel);
        opts.dialogTitle = "Overlay Clips";
        opts.dialogBackgroundColour = juce::Colours::lightgrey;
        opts.escapeKeyTriggersCloseButton = true;
        opts.useNativeTitleBar = true;
        opts.resizable = true;
        opts.runModal();
    }

    void openNoiseGenerator()
    {
        auto dialog = createNoiseGeneratorDialog();
        juce::DialogWindow::LaunchOptions opts;
        opts.content.setOwned(dialog.release());
        opts.dialogTitle = "Noise Generator";
        opts.dialogBackgroundColour = juce::Colours::lightgrey;
        opts.escapeKeyTriggersCloseButton = true;
        opts.useNativeTitleBar = true;
        opts.resizable = true;
        opts.runModal();
    }

    void openFrequencyTester()
    {
        auto dialog = createFrequencyTesterDialog(deviceManager);
        juce::DialogWindow::LaunchOptions opts;
        opts.content.setOwned(dialog.release());
        opts.dialogTitle = "Frequency Tester";
        opts.dialogBackgroundColour = juce::Colours::lightgrey;
        opts.escapeKeyTriggersCloseButton = true;
        opts.useNativeTitleBar = true;
        opts.resizable = true;
        opts.runModal();
    }
};

class MainWindow : public juce::DocumentWindow,
                   public juce::MenuBarModel
{
public:
    MainWindow(const juce::String& name, Preferences& p, juce::LookAndFeel_V4& lf)
        : DocumentWindow(name,
                          juce::Desktop::getInstance().getDefaultLookAndFeel()
                              .findColour(juce::ResizableWindow::backgroundColourId),
                          juce::DocumentWindow::allButtons),
          prefs(p), lookAndFeel(lf)
    {
        setUsingNativeTitleBar(true);
        setResizable(true, true);
<<<<<<< HEAD
        setContentOwned(new MainComponent(), true);
        setMenuBar(this);
=======
        setContentOwned(new MainComponent(prefs, lookAndFeel), true);
>>>>>>> 0528839a
        centreWithSize(getWidth(), getHeight());
        setVisible(true);
    }

    void closeButtonPressed() override
    {
        juce::JUCEApplication::getInstance()->systemRequestedQuit();
    }

<<<<<<< HEAD
    juce::StringArray getMenuBarNames() override
    {
        return {"File"};
    }

    juce::PopupMenu getMenuForIndex(int, const juce::String& name) override
    {
        juce::PopupMenu m;
        if (name == "File")
        {
            m.addItem(1, "New");
            m.addItem(2, "Load...");
            m.addItem(3, "Save");
        }
        return m;
    }

    void menuItemSelected(int menuItemID, int) override
    {
        if (auto* mc = dynamic_cast<MainComponent*>(getContentComponent()))
        {
            if (menuItemID == 1) mc->newTrack();
            else if (menuItemID == 2) mc->loadTrack();
            else if (menuItemID == 3) mc->saveTrack();
        }
    }

    ~MainWindow() override { setMenuBar(nullptr); }
=======
private:
    Preferences& prefs;
    juce::LookAndFeel_V4& lookAndFeel;
>>>>>>> 0528839a
};

class AudioApplication : public juce::JUCEApplication
{
public:
    const juce::String getApplicationName() override       { return "DIY AV Audio"; }
    const juce::String getApplicationVersion() override    { return "1.0"; }

    void initialise (const juce::String&) override
    {
        juce::Desktop::getInstance().setDefaultLookAndFeel(&lookAndFeel);
        applyTheme(lookAndFeel, prefs.theme);
        mainWindow.reset(new MainWindow(getApplicationName(), prefs, lookAndFeel));
        showPreferencesDialog(prefs);
        applyTheme(lookAndFeel, prefs.theme);
    }

    void shutdown() override { mainWindow = nullptr; }

private:
    std::unique_ptr<MainWindow> mainWindow;
    juce::LookAndFeel_V4 lookAndFeel;
    Preferences prefs;
};

START_JUCE_APPLICATION(AudioApplication)
<|MERGE_RESOLUTION|>--- conflicted
+++ resolved
@@ -383,12 +383,10 @@
     {
         setUsingNativeTitleBar(true);
         setResizable(true, true);
-<<<<<<< HEAD
+
         setContentOwned(new MainComponent(), true);
         setMenuBar(this);
-=======
-        setContentOwned(new MainComponent(prefs, lookAndFeel), true);
->>>>>>> 0528839a
+
         centreWithSize(getWidth(), getHeight());
         setVisible(true);
     }
@@ -398,7 +396,6 @@
         juce::JUCEApplication::getInstance()->systemRequestedQuit();
     }
 
-<<<<<<< HEAD
     juce::StringArray getMenuBarNames() override
     {
         return {"File"};
@@ -427,11 +424,7 @@
     }
 
     ~MainWindow() override { setMenuBar(nullptr); }
-=======
-private:
-    Preferences& prefs;
-    juce::LookAndFeel_V4& lookAndFeel;
->>>>>>> 0528839a
+
 };
 
 class AudioApplication : public juce::JUCEApplication
