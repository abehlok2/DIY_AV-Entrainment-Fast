--- conflicted
+++ resolved
@@ -99,21 +99,11 @@
 
   ~MainComponent() override { deviceManager.closeAudioDevice(); }
 
-<<<<<<< HEAD
+
   void paint(juce::Graphics &g) override {
     g.fillAll(getLookAndFeel().findColour(
         juce::ResizableWindow::backgroundColourId));
-=======
-  void forceSoftwareRenderer()
-  {
-    if (auto* peer = getPeer())
-      peer->setCurrentRenderingEngine(0);
-  }
-
-  void paint(juce::Graphics& g) override {
-    // Since this component is marked as opaque, we must fill the entire area
-    g.fillAll(getLookAndFeel().findColour(juce::ResizableWindow::backgroundColourId));
->>>>>>> 6fc82815
+
   }
 
   void resized() override {
