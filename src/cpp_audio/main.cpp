// Entry point for the JUCE based audio GUI.
// This file creates a minimal editor window that hosts
// the C++ audio widgets translated from the Python version.

#include <juce_gui_basics/juce_gui_basics.h>
#include <juce_audio_devices/juce_audio_devices.h>

#include "ui/GlobalSettingsComponent.h"
#include "ui/StepListPanel.h"
#include "ui/OverlayClipPanel.h"
#include "ui/StepPreviewComponent.h"
#include "ui/CollapsibleBox.h"
#include "ui/ToolsComponent.h"
#include "Track.h"
#include "ui/PreferencesDialog.h"
#include "ui/NoiseGeneratorDialog.h"
#include "ui/FrequencyTesterDialog.h"
#include "ui/Themes.h"
#include <vector>
#include <fstream>

// Global application preferences and look and feel used across components
static Preferences prefs;
static juce::LookAndFeel_V4 lookAndFeel;

class MainComponent : public juce::Component,
                      private juce::MenuBarModel
{
public:
    MainComponent()
        : settingsBox("Global Settings"),
          toolsBox("Tools"),
          previewBox("Step Preview")
    {
        deviceManager.initialise(0, 2, nullptr, true);
        {
            auto ptr = std::make_unique<GlobalSettingsComponent>(deviceManager);
            settings = ptr.get();
            settingsBox.setContentComponent(std::move(ptr));
            addAndMakeVisible(settingsBox);
        }
        {
            auto ptr = std::make_unique<ToolsComponent>();
            tools = ptr.get();
            tools->onOverlayClips = [this] { openClipEditor(); };
            toolsBox.setContentComponent(std::move(ptr));
            addAndMakeVisible(toolsBox);
        }
        {
            auto ptr = std::make_unique<StepPreviewComponent>(deviceManager);
            preview = ptr.get();
            previewBox.setContentComponent(std::move(ptr));
            addAndMakeVisible(previewBox);
        }

        addAndMakeVisible(stepList);
        stepList.onStepSelected = [this](int index)
        {
            const auto& steps = stepList.getSteps();
            if (juce::isPositiveAndBelow(index, steps.size()))
            {
                Step step;
                step.durationSeconds = steps[index].duration;
                step.description = steps[index].description;
                for (const auto& vd : steps[index].voices)
                {
                    Voice v;
                    v.synthFunction = vd.synthFunction.toStdString();
                    if (auto* obj = vd.params.getDynamicObject())
                        v.params = obj->getProperties();
                    v.isTransition = vd.isTransition;
                    v.description = vd.description;
                    step.voices.push_back(std::move(v));
                }
                auto gsRaw = settings->getSettings();
                GlobalSettings gs;
                gs.sampleRate = gsRaw.sampleRate;
                gs.crossfadeDuration = gsRaw.crossfadeSeconds;
                gs.outputFilename = gsRaw.outputFile;
                gs.crossfadeCurve = "linear";
                double previewDur = step.durationSeconds < 180.0 ? step.durationSeconds : 60.0;
                preview->loadStep(step, gs, previewDur);
            }
            else
            {
                preview->reset();
            }
        };
        newTrack();
        setSize (800, 600);
    }

    ~MainComponent() override
    {
        deviceManager.closeAudioDevice();
    }

    void resized() override
    {
        auto area = getLocalBounds().reduced (8);

        toolsBox.setBounds(area.removeFromTop(40));
        settingsBox.setBounds(area.removeFromTop(220));
        previewBox.setBounds(area.removeFromTop(100));

        area.removeFromTop(4);
        stepList.setBounds(area);
    }

    juce::StringArray getMenuBarNames() override
    {
        return { "File", "Tools" };
    }

    juce::PopupMenu getMenuForIndex(int index, const juce::String&) override
    {
        juce::PopupMenu menu;
        if (index == 0)
        {
            menu.addItem(menuNew, "New");
            menu.addItem(menuOpen, "Open...");
            menu.addItem(menuSave, "Save...");
            menu.addSeparator();
            menu.addItem(menuPreferences, "Preferences...");
        }
        else if (index == 1)
        {
            menu.addItem(menuNoiseGen, "Noise Generator...");
            menu.addItem(menuFreqTest, "Frequency Tester...");
            menu.addItem(menuOverlayClips, "Overlay Clips...");
        }
        return menu;
    }

    void menuItemSelected(int menuItemID, int) override
    {
        switch (menuItemID)
        {
            case menuNew:
                newTrack();
                break;
            case menuOpen:
                openTrack();
                break;
            case menuSave:
                saveTrack();
                break;
            case menuPreferences:
                if (showPreferencesDialog(prefs))
                    applyTheme(lookAndFeel, prefs.theme);
                break;
            case menuNoiseGen:
                openNoiseGenerator();
                break;
            case menuFreqTest:
                openFrequencyTester();
                break;
            case menuOverlayClips:
                openClipEditor();
                break;
            default:
                break;
        }
    }

    void newTrack();
    void loadTrack();
    void saveTrack();

private:
    juce::AudioDeviceManager deviceManager;
    CollapsibleBox settingsBox;
    CollapsibleBox toolsBox;
    CollapsibleBox previewBox;
    GlobalSettingsComponent* settings = nullptr;
    ToolsComponent* tools = nullptr;
    StepPreviewComponent* preview = nullptr;
    StepListPanel stepList;

    std::vector<OverlayClipPanel::ClipData> clips;

    juce::File currentFile;

    static juce::NamedValueSet varToNamedValueSet(const juce::var& v)
    {
        juce::NamedValueSet set;
        if (auto* obj = v.getDynamicObject())
        {
            for (const auto& p : obj->getProperties())
                set.set(p.name, p.value);
        }
        return set;
    }

    static juce::var namedValueSetToVar(const juce::NamedValueSet& set)
    {
        auto* obj = new juce::DynamicObject();
        for (const auto& p : set)
            obj->setProperty(p.name, p.value);
        return juce::var(obj);
    }

    Track collectTrack() const
    {
        Track t;
        auto gsRaw = settings.getSettings();
        t.settings.sampleRate = gsRaw.sampleRate;
        t.settings.crossfadeDuration = gsRaw.crossfadeSeconds;
        t.settings.outputFilename = gsRaw.outputFile;
        t.settings.crossfadeCurve = "linear";
        t.backgroundNoise.filePath = gsRaw.noiseFile;
        t.backgroundNoise.amp = gsRaw.noiseAmp;

        for (const auto& cd : clips)
        {
            Clip c;
            c.filePath = cd.filePath;
            c.start = cd.start;
            c.duration = cd.duration;
            c.amp = cd.amp;
            c.pan = cd.pan;
            c.fadeIn = cd.fadeIn;
            c.fadeOut = cd.fadeOut;
            c.description = cd.description;
            t.clips.push_back(std::move(c));
        }

        const auto& steps = stepList.getSteps();
        for (const auto& sd : steps)
        {
            Step s;
            s.durationSeconds = sd.duration;
            s.description = sd.description;
            for (const auto& vd : sd.voices)
            {
                Voice v;
                v.synthFunction = vd.synthFunction.toStdString();
                v.isTransition = vd.isTransition;
                v.params = varToNamedValueSet(vd.params);
                v.description = vd.description;
                s.voices.push_back(std::move(v));
            }
            t.steps.push_back(std::move(s));
        }
        return t;
    }

    void applyTrack(const Track& t)
    {
        GlobalSettingsComponent::Settings gs;
        gs.sampleRate = t.settings.sampleRate;
        gs.crossfadeSeconds = t.settings.crossfadeDuration;
        gs.outputFile = t.settings.outputFilename;
        gs.noiseFile = t.backgroundNoise.filePath;
        gs.noiseAmp = t.backgroundNoise.amp;
        settings.setSettings(gs);

        clips.clear();
        for (const auto& c : t.clips)
        {
            OverlayClipPanel::ClipData cd;
            cd.filePath = c.filePath;
            cd.start = c.start;
            cd.duration = c.duration;
            cd.amp = c.amp;
            cd.pan = c.pan;
            cd.fadeIn = c.fadeIn;
            cd.fadeOut = c.fadeOut;
            cd.description = c.description;
            clips.push_back(std::move(cd));
        }

        juce::Array<StepListPanel::StepData> newSteps;
        for (const auto& s : t.steps)
        {
            StepListPanel::StepData sd;
            sd.duration = s.durationSeconds;
            sd.description = s.description;
            for (const auto& v : s.voices)
            {
                VoiceEditorDialog::VoiceData vd;
                vd.synthFunction = v.synthFunction;
                vd.isTransition = v.isTransition;
                vd.params = namedValueSetToVar(v.params);
                vd.description = v.description;
                sd.voices.add(vd);
            }
            newSteps.add(sd);
        }
        stepList.setSteps(newSteps);
        preview.reset();
    }

<<<<<<< HEAD
=======
    void newTrack()
    {
        currentFile = juce::File();
        clips.clear();
        GlobalSettingsComponent::Settings gs;
        gs.sampleRate = 44100.0;
        gs.crossfadeSeconds = 1.0;
        gs.outputFile = "my_track.wav";
        gs.noiseFile = "";
        gs.noiseAmp = 0.0;
        settings.setSettings(gs);
        stepList.clearSteps();
        preview.reset();
        if (auto* w = findParentComponentOfClass<juce::DocumentWindow>())
            w->setName("DIY AV Audio - New File");
    }

    void loadTrack()
    {
        juce::FileChooser fc("Load Track", {}, "*.json");
        if (fc.browseForFileToOpen())
        {
            auto file = fc.getResult();
            auto t = loadTrackFromJson(file);
            applyTrack(t);
            currentFile = file;
            if (auto* w = findParentComponentOfClass<juce::DocumentWindow>())
                w->setName("DIY AV Audio - " + file.getFileName());
        }
    }

    void saveTrack()
    {
        juce::File target = currentFile;
        if (!target.existsAsFile())
        {
            juce::FileChooser fc("Save Track", {}, "*.json");
            if (!fc.browseForFileToSave(true))
                return;
            target = fc.getResult();
        }
        auto t = collectTrack();
        if (saveTrackToJson(t, target))
        {
            currentFile = target;
            if (auto* w = findParentComponentOfClass<juce::DocumentWindow>())
                w->setName("DIY AV Audio - " + target.getFileName());
        }
    }

>>>>>>> 05cbf31e
    enum MenuIds
    {
        menuNew = 1,
        menuOpen,
        menuSave,
        menuPreferences,
        menuNoiseGen,
        menuFreqTest,
        menuOverlayClips
    };

<<<<<<< HEAD
    void newTrack()
    {
        GlobalSettingsComponent::Settings s;
        s.sampleRate = prefs.sampleRate;
        s.crossfadeSeconds = 1.0;
        s.outputFile = "my_track.wav";
        s.noiseFile = juce::String();
        s.noiseAmp = 0.0;
        settings.setSettings(s);
        stepList.clearSteps();
        clips.clear();
        currentFile = juce::File();
        preview.reset();
    }

    void openTrack()
    {
        juce::FileChooser chooser("Open Track JSON", {}, "*.json");
        if (!chooser.browseForFileToOpen())
            return;
        auto file = chooser.getResult();
        auto track = loadTrackFromJson(file);

        GlobalSettingsComponent::Settings s;
        s.sampleRate = track.settings.sampleRate;
        s.crossfadeSeconds = track.settings.crossfadeDuration;
        s.outputFile = track.settings.outputFilename;
        s.noiseFile = track.backgroundNoise.filePath;
        s.noiseAmp = track.backgroundNoise.amp;
        settings.setSettings(s);

        stepList.setSteps(track.steps);

        clips.clear();
        for (const auto& c : track.clips)
        {
            OverlayClipPanel::ClipData cd;
            cd.filePath = c.filePath;
            cd.description = c.description;
            cd.start = c.start;
            cd.duration = c.duration;
            cd.amp = c.amp;
            cd.pan = c.pan;
            cd.fadeIn = c.fadeIn;
            cd.fadeOut = c.fadeOut;
            clips.push_back(cd);
        }

        currentFile = file;
        preview.reset();
    }

    void saveTrack()
    {
        if (!currentFile.existsAsFile())
        {
            juce::FileChooser chooser("Save Track JSON", {}, "*.json");
            if (!chooser.browseForFileToSave(true))
                return;
            currentFile = chooser.getResult();
        }

        Track track;
        auto gs = settings.getSettings();
        track.settings.sampleRate = gs.sampleRate;
        track.settings.crossfadeDuration = gs.crossfadeSeconds;
        track.settings.crossfadeCurve = prefs.crossfadeCurve;
        track.settings.outputFilename = gs.outputFile;
        track.backgroundNoise.filePath = gs.noiseFile;
        track.backgroundNoise.amp = gs.noiseAmp;
        track.steps = stepList.toTrackSteps();
        for (const auto& cd : clips)
        {
            Clip c;
            c.filePath = cd.filePath;
            c.description = cd.description;
            c.start = cd.start;
            c.duration = cd.duration;
            c.amp = cd.amp;
            c.pan = cd.pan;
            c.fadeIn = cd.fadeIn;
            c.fadeOut = cd.fadeOut;
            track.clips.push_back(c);
        }

        saveTrackToJson(track, currentFile);
    }
=======
>>>>>>> 05cbf31e

    void openClipEditor()
    {
        auto* panel = new OverlayClipPanel();
        panel->setClips(clips);
        panel->onClipsChanged = [this, panel]() { clips = panel->getClips(); };

        juce::DialogWindow::LaunchOptions opts;
        opts.content.setOwned(panel);
        opts.dialogTitle = "Overlay Clips";
        opts.dialogBackgroundColour = juce::Colours::lightgrey;
        opts.escapeKeyTriggersCloseButton = true;
        opts.useNativeTitleBar = true;
        opts.resizable = true;
        opts.runModal();
    }

    void openNoiseGenerator()
    {
        auto dialog = createNoiseGeneratorDialog();
        juce::DialogWindow::LaunchOptions opts;
        opts.content.setOwned(dialog.release());
        opts.dialogTitle = "Noise Generator";
        opts.dialogBackgroundColour = juce::Colours::lightgrey;
        opts.escapeKeyTriggersCloseButton = true;
        opts.useNativeTitleBar = true;
        opts.resizable = true;
        opts.runModal();
    }

    void openFrequencyTester()
    {
        auto dialog = createFrequencyTesterDialog(deviceManager);
        juce::DialogWindow::LaunchOptions opts;
        opts.content.setOwned(dialog.release());
        opts.dialogTitle = "Frequency Tester";
        opts.dialogBackgroundColour = juce::Colours::lightgrey;
        opts.escapeKeyTriggersCloseButton = true;
        opts.useNativeTitleBar = true;
        opts.resizable = true;
        opts.runModal();
    }
};

class MainWindow : public juce::DocumentWindow,
                   public juce::MenuBarModel
{
public:
    MainWindow(const juce::String& name, juce::LookAndFeel_V4& lf)
        : DocumentWindow(name,
                          juce::Desktop::getInstance().getDefaultLookAndFeel()
                              .findColour(juce::ResizableWindow::backgroundColourId),
                          juce::DocumentWindow::allButtons)
    {
        setUsingNativeTitleBar(true);
        setResizable(true, true);

        setLookAndFeel(&lookAndFeel);

        setContentOwned(new MainComponent(), true);
        setMenuBar(this);

        centreWithSize(getWidth(), getHeight());
        setVisible(true);
    }

    void closeButtonPressed() override
    {
        juce::JUCEApplication::getInstance()->systemRequestedQuit();
    }

    juce::StringArray getMenuBarNames() override
    {
        return {"File"};
    }

    juce::PopupMenu getMenuForIndex(int, const juce::String& name) override
    {
        juce::PopupMenu m;
        if (name == "File")
        {
            m.addItem(1, "New");
            m.addItem(2, "Load...");
            m.addItem(3, "Save");
        }
        return m;
    }

    void menuItemSelected(int menuItemID, int) override
    {
        if (auto* mc = dynamic_cast<MainComponent*>(getContentComponent()))
        {
            if (menuItemID == 1) mc->newTrack();
            else if (menuItemID == 2) mc->openTrack();
            else if (menuItemID == 3) mc->saveTrack();
        }
    }

    ~MainWindow() override { setMenuBar(nullptr); }

};

class AudioApplication : public juce::JUCEApplication
{
public:
    const juce::String getApplicationName() override       { return "DIY AV Audio"; }
    const juce::String getApplicationVersion() override    { return "1.0"; }

    void initialise (const juce::String&) override
    {
        juce::Desktop::getInstance().setDefaultLookAndFeel(&lookAndFeel);
        applyTheme(lookAndFeel, prefs.theme);
        mainWindow.reset(new MainWindow(getApplicationName(), lookAndFeel));
        showPreferencesDialog(prefs);
        applyTheme(lookAndFeel, prefs.theme);
    }

    void shutdown() override { mainWindow = nullptr; }

private:
    std::unique_ptr<MainWindow> mainWindow;
};

START_JUCE_APPLICATION(AudioApplication)
<|MERGE_RESOLUTION|>--- conflicted
+++ resolved
@@ -291,59 +291,7 @@
         preview.reset();
     }
 
-<<<<<<< HEAD
-=======
-    void newTrack()
-    {
-        currentFile = juce::File();
-        clips.clear();
-        GlobalSettingsComponent::Settings gs;
-        gs.sampleRate = 44100.0;
-        gs.crossfadeSeconds = 1.0;
-        gs.outputFile = "my_track.wav";
-        gs.noiseFile = "";
-        gs.noiseAmp = 0.0;
-        settings.setSettings(gs);
-        stepList.clearSteps();
-        preview.reset();
-        if (auto* w = findParentComponentOfClass<juce::DocumentWindow>())
-            w->setName("DIY AV Audio - New File");
-    }
-
-    void loadTrack()
-    {
-        juce::FileChooser fc("Load Track", {}, "*.json");
-        if (fc.browseForFileToOpen())
-        {
-            auto file = fc.getResult();
-            auto t = loadTrackFromJson(file);
-            applyTrack(t);
-            currentFile = file;
-            if (auto* w = findParentComponentOfClass<juce::DocumentWindow>())
-                w->setName("DIY AV Audio - " + file.getFileName());
-        }
-    }
-
-    void saveTrack()
-    {
-        juce::File target = currentFile;
-        if (!target.existsAsFile())
-        {
-            juce::FileChooser fc("Save Track", {}, "*.json");
-            if (!fc.browseForFileToSave(true))
-                return;
-            target = fc.getResult();
-        }
-        auto t = collectTrack();
-        if (saveTrackToJson(t, target))
-        {
-            currentFile = target;
-            if (auto* w = findParentComponentOfClass<juce::DocumentWindow>())
-                w->setName("DIY AV Audio - " + target.getFileName());
-        }
-    }
-
->>>>>>> 05cbf31e
+
     enum MenuIds
     {
         menuNew = 1,
@@ -355,7 +303,6 @@
         menuOverlayClips
     };
 
-<<<<<<< HEAD
     void newTrack()
     {
         GlobalSettingsComponent::Settings s;
@@ -443,8 +390,7 @@
 
         saveTrackToJson(track, currentFile);
     }
-=======
->>>>>>> 05cbf31e
+
 
     void openClipEditor()
     {
