#include "Track.h"
#include "AudioUtils.h"
#include "SynthFunctions.h"
#include "VarUtils.h"
#include <juce_data_structures/juce_data_structures.h>
#include <juce_audio_formats/juce_audio_formats.h>
#include <juce_dsp/juce_dsp.h>
#include <map>

using SynthFunc = juce::AudioBuffer<float>(*)(double, double, const juce::NamedValueSet&);

static std::map<juce::String, SynthFunc> synthMap{
    { "binaural_beat", binauralBeat },
    { "binaural_beat_transition", binauralBeatTransition },
    { "isochronic_tone", isochronicTone },
    { "isochronic_tone_transition", isochronicToneTransition },
    { "rhythmic_waveshaping", rhythmicWaveshaping },
    { "rhythmic_waveshaping_transition", rhythmicWaveshapingTransition },
    { "stereo_am_independent", stereoAMIndependent },
    { "stereo_am_independent_transition", stereoAMIndependentTransition },
    { "wave_shape_stereo_am", waveShapeStereoAm },
    { "wave_shape_stereo_am_transition", waveShapeStereoAmTransition },
    { "monaural_beat_stereo_amps", monauralBeatStereoAmps },
    { "monaural_beat_stereo_amps_transition", monauralBeatStereoAmpsTransition },
    { "qam_beat", qamBeat },
    { "qam_beat_transition", qamBeatTransition },
    { "hybrid_qam_monaural_beat", hybridQamMonauralBeat },
    { "hybrid_qam_monaural_beat_transition", hybridQamMonauralBeatTransition },
    { "spatial_angle_modulation", spatialAngleModulation },
    { "spatial_angle_modulation_transition", spatialAngleModulationTransition },
    { "spatial_angle_modulation_monaural_beat", spatialAngleModulationMonauralBeat },
    { "spatial_angle_modulation_monaural_beat_transition", spatialAngleModulationMonauralBeatTransition },
    { "generate_swept_notch_pink_sound", generateSweptNotchPinkSound },
    { "generate_swept_notch_pink_sound_transition", generateSweptNotchPinkSoundTransition },
    { "subliminal_encode", subliminalEncode }
};

static juce::AudioBuffer<float> resampleBuffer(const juce::AudioBuffer<float>& in,
                                               double srcRate,
                                               double dstRate)
{
    if (std::abs(srcRate - dstRate) < 1e-6)
        return in;

    int destSamples = static_cast<int>(in.getNumSamples() * dstRate / srcRate);
    juce::AudioBuffer<float> out(in.getNumChannels(), destSamples);
    for (int ch = 0; ch < in.getNumChannels(); ++ch)
    {
        juce::LagrangeInterpolator interp;
        interp.reset();
        interp.process(srcRate / dstRate,
                       in.getReadPointer(ch),
                       out.getWritePointer(ch),
                       destSamples);
    }
    return out;
}

static juce::AudioBuffer<float> loadAudioFile(const juce::File& file,
                                              double sampleRate)
{
    juce::AudioFormatManager fm;
    fm.registerBasicFormats();
    std::unique_ptr<juce::AudioFormatReader> reader(fm.createReaderFor(file));
    if (! reader)
        return {};

    juce::AudioBuffer<float> buf(reader->numChannels,
                                 static_cast<int>(reader->lengthInSamples));
    reader->read(&buf, 0, buf.getNumSamples(), 0, true, true);

    if (reader->sampleRate != sampleRate && reader->sampleRate > 0)
        buf = resampleBuffer(buf, reader->sampleRate, sampleRate);

    if (buf.getNumChannels() == 1)
    {
        buf.setSize(2, buf.getNumSamples(), true, true, true);
        buf.copyFrom(1, 0, buf, 0, 0, buf.getNumSamples());
    }
    return buf;
}

Track loadTrackFromJson(const juce::File& file)
{
    Track track;
    auto stream = file.createInputStream();
    if (!stream)
        return track;

    juce::var parsed = juce::JSON::parse(stream->readEntireStreamAsString());
    if (auto* obj = parsed.getDynamicObject())
    {
        if (auto* gs = obj->getProperty("global_settings").getDynamicObject())
        {
            track.settings.sampleRate = getPropertyWithDefault(gs, "sample_rate", 44100.0);
            track.settings.crossfadeDuration = getPropertyWithDefault(gs, "crossfade_duration", 1.0);
            track.settings.crossfadeCurve = gs->getProperty("crossfade_curve").toString();
            track.settings.outputFilename = getPropertyWithDefault(gs, "output_filename", juce::String("my_track.wav")).toString();
        }

        if (auto* bg = obj->getProperty("background_noise").getDynamicObject())
        {
            track.backgroundNoise.filePath = bg->getProperty("file_path").toString();
            track.backgroundNoise.amp = getPropertyWithDefault(bg, "amp", 0.0);
            track.backgroundNoise.pan = getPropertyWithDefault(bg, "pan", 0.0);
            track.backgroundNoise.startTime = getPropertyWithDefault(bg, "start_time", 0.0);
            track.backgroundNoise.fadeIn = getPropertyWithDefault(bg, "fade_in", 0.0);
            track.backgroundNoise.fadeOut = getPropertyWithDefault(bg, "fade_out", 0.0);
            if (auto* envArr = bg->getProperty("amp_envelope").getArray())
            {
                for (const auto& p : *envArr)
                {
                    if (auto* pair = p.getArray())
                    {
                        if (pair->size() >= 2)
                            track.backgroundNoise.ampEnvelope.emplace_back(
                                (*pair)[0], (*pair)[1]);
                    }
                }
            }
        }

        if (auto* clipsArr = obj->getProperty("clips").getArray())
        {
            for (const auto& c : *clipsArr)
            {
                Clip clip;
                if (auto* cobj = c.getDynamicObject())
                {
                    clip.filePath = cobj->getProperty("file_path").toString();
                    clip.description = cobj->getProperty("description").toString();
                    clip.start = getPropertyWithDefault(cobj, "start", getPropertyWithDefault(cobj, "start_time", 0.0));
                    clip.duration = getPropertyWithDefault(cobj, "duration", 0.0);
                    clip.amp = getPropertyWithDefault(cobj, "amp", getPropertyWithDefault(cobj, "gain", 1.0));
                    clip.pan = getPropertyWithDefault(cobj, "pan", 0.0);
                    clip.fadeIn = getPropertyWithDefault(cobj, "fade_in", 0.0);
                    clip.fadeOut = getPropertyWithDefault(cobj, "fade_out", 0.0);
                }
                track.clips.push_back(std::move(clip));
            }
        }

        if (auto* stepsVar = obj->getProperty("steps").getArray())
        {
            for (const auto& s : *stepsVar)
            {
                Step step;
                if (auto* sobj = s.getDynamicObject())
                {
                    step.durationSeconds = getPropertyWithDefault(sobj, "duration", 0.0);
                    step.description = sobj->getProperty("description").toString();
                    if (auto* voicesVar = sobj->getProperty("voices").getArray())
                    {
                        for (const auto& v : *voicesVar)
                        {
                            Voice voice;
                            if (auto* vobj = v.getDynamicObject())
                            {
<<<<<<< HEAD
                                voice.synthFunction =
                                    vobj->getProperty("synth_function_name").toString().toStdString();
                                voice.isTransition = vobj->getProperty("is_transition", false);
                                if (auto* paramsObj =
                                        vobj->getProperty("params").getDynamicObject())
                                    voice.params = paramsObj->getProperties();
                                voice.description =
                                    vobj->getProperty("description").toString();
=======
                                voice.synthFunction = vobj->getProperty("synth_function_name").toString().toStdString();
                                voice.isTransition = getPropertyWithDefault(vobj, "is_transition", false);
                                if (auto* paramsObj = vobj->getProperty("params").getDynamicObject())
                                    voice.params = *paramsObj;
                                voice.description = vobj->getProperty("description").toString();
>>>>>>> c49bc0a4
                            }
                            step.voices.push_back(std::move(voice));
                        }
                    }
                }
                track.steps.push_back(std::move(step));
            }
        }
    }
    return track;
}

static juce::var namedValueSetToVar(const juce::NamedValueSet& set)
{
    auto* obj = new juce::DynamicObject();
    for (const auto& p : set)
        obj->setProperty(p.name, p.value);
    return juce::var(obj);
}

bool saveTrackToJson(const Track& track, const juce::File& file)
{
    juce::File target = file;
    if (target.getFileExtension() != ".json")
        target = target.withFileExtension(".json");

    auto* obj = new juce::DynamicObject();

    // Global settings
    {
        auto* gs = new juce::DynamicObject();
        gs->setProperty("sample_rate", track.settings.sampleRate);
        gs->setProperty("crossfade_duration", track.settings.crossfadeDuration);
        gs->setProperty("crossfade_curve", track.settings.crossfadeCurve);
        gs->setProperty("output_filename", track.settings.outputFilename);
        obj->setProperty("global_settings", juce::var(gs));
    }

    // Background noise
    {
        auto* bg = new juce::DynamicObject();
        bg->setProperty("file_path", track.backgroundNoise.filePath);
        bg->setProperty("amp", track.backgroundNoise.amp);
        bg->setProperty("pan", track.backgroundNoise.pan);
        bg->setProperty("start_time", track.backgroundNoise.startTime);
        bg->setProperty("fade_in", track.backgroundNoise.fadeIn);
        bg->setProperty("fade_out", track.backgroundNoise.fadeOut);
        juce::Array<juce::var> env;
        for (const auto& p : track.backgroundNoise.ampEnvelope)
        {
            juce::Array<juce::var> pair;
            pair.add(p.first);
            pair.add(p.second);
            env.add(pair);
        }
        bg->setProperty("amp_envelope", env);
        obj->setProperty("background_noise", juce::var(bg));
    }

    // Clips
    {
        juce::Array<juce::var> clipsVar;
        for (const auto& clip : track.clips)
        {
            auto* cobj = new juce::DynamicObject();
            cobj->setProperty("file_path", clip.filePath);
            cobj->setProperty("description", clip.description);
            cobj->setProperty("start", clip.start);
            cobj->setProperty("duration", clip.duration);
            cobj->setProperty("amp", clip.amp);
            cobj->setProperty("pan", clip.pan);
            cobj->setProperty("fade_in", clip.fadeIn);
            cobj->setProperty("fade_out", clip.fadeOut);
            clipsVar.add(juce::var(cobj));
        }
        obj->setProperty("clips", clipsVar);
    }

    // Steps
    {
        juce::Array<juce::var> stepsVar;
        for (const auto& step : track.steps)
        {
            auto* sobj = new juce::DynamicObject();
            sobj->setProperty("duration", step.durationSeconds);
            sobj->setProperty("description", step.description);
            juce::Array<juce::var> voicesVar;
            for (const auto& voice : step.voices)
            {
                auto* vobj = new juce::DynamicObject();
                vobj->setProperty("synth_function_name",
                                   juce::String(voice.synthFunction));
                vobj->setProperty("is_transition", voice.isTransition);
                vobj->setProperty("params", namedValueSetToVar(voice.params));
                vobj->setProperty("description", voice.description);
                voicesVar.add(juce::var(vobj));
            }
            sobj->setProperty("voices", voicesVar);
            stepsVar.add(juce::var(sobj));
        }
        obj->setProperty("steps", stepsVar);
    }

    juce::String jsonString = juce::JSON::toString(juce::var(obj), true);
    return target.replaceWithText(jsonString);
}

int loadExternalStepsFromJson(const juce::File& file, std::vector<Step>& steps)
{
    auto stream = file.createInputStream();
    if (!stream)
        return 0;

    juce::var parsed = juce::JSON::parse(stream->readEntireStreamAsString());
    if (auto* obj = parsed.getDynamicObject())
    {
        if (auto* stepsVar = obj->getProperty("steps").getArray())
        {
            int loaded = 0;
            for (const auto& s : *stepsVar)
            {
                if (auto* sobj = s.getDynamicObject())
                {
                    if (!sobj->hasProperty("duration") || !sobj->hasProperty("voices"))
                        continue;

                    Step step;
                    step.durationSeconds = getPropertyWithDefault(sobj, "duration", 0.0);
                    step.description = sobj->getProperty("description").toString();

                    if (auto* voicesVar = sobj->getProperty("voices").getArray())
                    {
                        for (const auto& v : *voicesVar)
                        {
                            Voice voice;
                            if (auto* vobj = v.getDynamicObject())
                            {
<<<<<<< HEAD
                                voice.synthFunction =
                                    vobj->getProperty("synth_function_name").toString().toStdString();
                                voice.isTransition = vobj->getProperty("is_transition", false);
                                if (auto* paramsObj =
                                        vobj->getProperty("params").getDynamicObject())
                                    voice.params = paramsObj->getProperties();
                                voice.description =
                                    vobj->getProperty("description").toString();
=======
                                voice.synthFunction = vobj->getProperty("synth_function_name").toString().toStdString();
                                voice.isTransition = getPropertyWithDefault(vobj, "is_transition", false);
                                if (auto* paramsObj = vobj->getProperty("params").getDynamicObject())
                                    voice.params = *paramsObj;
                                voice.description = vobj->getProperty("description").toString();
>>>>>>> c49bc0a4
                            }
                            step.voices.push_back(std::move(voice));
                        }
                    }

                    steps.push_back(std::move(step));
                    ++loaded;
                }
            }
            return loaded;
        }
    }
    return 0;
}

bool writeWavFile(const juce::File& file, const juce::AudioBuffer<float>& buffer, double sampleRate)
{
    juce::WavAudioFormat format;
    std::unique_ptr<juce::FileOutputStream> stream(file.createOutputStream());
    if (!stream)
        return false;
    std::unique_ptr<juce::AudioFormatWriter> writer(format.createWriterFor(stream.get(), sampleRate, buffer.getNumChannels(), 16, {}, 0));
    if (!writer)
        return false;
    stream.release();
    return writer->writeFromAudioSampleBuffer(buffer, 0, buffer.getNumSamples());
}

juce::AudioBuffer<float> assembleTrack(const Track& track)
{
    double sampleRate = track.settings.sampleRate;
    double crossfadeDuration = track.settings.crossfadeDuration;
    int crossfadeSamples = static_cast<int>(crossfadeDuration * sampleRate);

    double totalDuration = 0.0;
    for (const auto& step : track.steps)
        totalDuration += step.durationSeconds;

    int estimatedSamples = static_cast<int>(totalDuration * sampleRate) + static_cast<int>(sampleRate);
    juce::AudioBuffer<float> buffer(2, estimatedSamples);
    buffer.clear();

    double currentTime = 0.0;
    int lastStepEnd = 0;

    for (size_t i = 0; i < track.steps.size(); ++i)
    {
        const auto& step = track.steps[i];
        int stepSamples = static_cast<int>(step.durationSeconds * sampleRate);
        if (stepSamples <= 0)
            continue;

        juce::AudioBuffer<float> stepBuf(2, stepSamples);
        stepBuf.clear();

        for (const auto& voice : step.voices)
        {
            auto it = synthMap.find(voice.synthFunction);
            if (it != synthMap.end())
            {
                juce::AudioBuffer<float> voiceBuf = it->second(step.durationSeconds, sampleRate, voice.params);
                for (int ch = 0; ch < 2; ++ch)
                    stepBuf.addFrom(ch, 0, voiceBuf, ch, 0, voiceBuf.getNumSamples());
            }
        }

        float peak = 0.0f;
        for (int ch = 0; ch < stepBuf.getNumChannels(); ++ch)
            peak = std::max(peak, stepBuf.getMagnitude(ch, 0, stepBuf.getNumSamples()));
        if (peak > 1.0f)
            stepBuf.applyGain(1.0f / peak);

        int stepStart = static_cast<int>(currentTime * sampleRate);
        int stepEnd   = stepStart + stepSamples;
        int safeStart = std::max(0, stepStart);
        int safeEnd   = std::min(stepEnd, estimatedSamples);
        int lenToPlace = safeEnd - safeStart;
        if (lenToPlace <= 0)
            continue;

        int overlapStart = safeStart;
        int overlapEnd   = std::min(safeEnd, lastStepEnd);
        int overlap      = overlapEnd - overlapStart;
        bool doCrossfade = (i > 0 && crossfadeSamples > 0 && overlap > 0);

        if (doCrossfade)
        {
            int actual = std::min(overlap, crossfadeSamples);
            juce::AudioBuffer<float> prevSeg(2, actual);
            prevSeg.copyFrom(0, 0, buffer, 0, overlapStart, actual);
            prevSeg.copyFrom(1, 0, buffer, 1, overlapStart, actual);

            juce::AudioBuffer<float> newSeg(2, actual);
            newSeg.copyFrom(0, 0, stepBuf, 0, 0, actual);
            newSeg.copyFrom(1, 0, stepBuf, 1, 0, actual);

            juce::AudioBuffer<float> blended = crossfade(prevSeg, newSeg,
                                                         static_cast<double>(actual) / sampleRate,
                                                         sampleRate,
                                                         track.settings.crossfadeCurve);

            buffer.copyFrom(0, overlapStart, blended, 0, 0, actual);
            buffer.copyFrom(1, overlapStart, blended, 1, 0, actual);

            int remainingStartStep = actual;
            int remainingStartTrack = overlapStart + actual;
            int remainingLen = lenToPlace - actual;
            if (remainingLen > 0)
            {
                buffer.addFrom(0, remainingStartTrack, stepBuf, 0, remainingStartStep, remainingLen);
                buffer.addFrom(1, remainingStartTrack, stepBuf, 1, remainingStartStep, remainingLen);
            }
        }
        else
        {
            buffer.addFrom(0, safeStart, stepBuf, 0, 0, lenToPlace);
            buffer.addFrom(1, safeStart, stepBuf, 1, 0, lenToPlace);
        }

        lastStepEnd = std::max(lastStepEnd, safeEnd);
        currentTime += step.durationSeconds - (crossfadeSamples > 0 ? crossfadeDuration : 0.0);
    }

    juce::AudioBuffer<float> finalBuf(2, lastStepEnd);
    finalBuf.clear();
    if (lastStepEnd > 0 && lastStepEnd <= buffer.getNumSamples())
    {
        finalBuf.copyFrom(0, 0, buffer, 0, 0, lastStepEnd);
        finalBuf.copyFrom(1, 0, buffer, 1, 0, lastStepEnd);
    }

    // Background noise
    if (track.backgroundNoise.filePath.isNotEmpty())
    {
        juce::AudioBuffer<float> noise =
            loadAudioFile(juce::File(track.backgroundNoise.filePath), sampleRate);
        int len = noise.getNumSamples();
        if (len > 0)
        {
            float leftGain, rightGain;
            std::tie(leftGain, rightGain) = getPanGains(track.backgroundNoise.pan);
            float amp = static_cast<float>(track.backgroundNoise.amp);
            noise.applyGain(0, 0, len, amp * leftGain);
            noise.applyGain(1, 0, len, amp * rightGain);

            if (track.backgroundNoise.fadeIn > 0.0)
            {
                int n = std::min(len,
                                 (int)(track.backgroundNoise.fadeIn * sampleRate));
                noise.applyGainRamp(0, 0, n, 0.0f, amp * leftGain);
                noise.applyGainRamp(1, 0, n, 0.0f, amp * rightGain);
            }
            if (track.backgroundNoise.fadeOut > 0.0)
            {
                int n = std::min(len,
                                 (int)(track.backgroundNoise.fadeOut * sampleRate));
                noise.applyGainRamp(0, len - n, n, amp * leftGain, 0.0f);
                noise.applyGainRamp(1, len - n, n, amp * rightGain, 0.0f);
            }

            int start = static_cast<int>(track.backgroundNoise.startTime * sampleRate);
            int end = start + len;
            if (end > finalBuf.getNumSamples())
                finalBuf.setSize(2, end, true, true, true);

            finalBuf.addFrom(0, start, noise, 0, 0, len);
            finalBuf.addFrom(1, start, noise, 1, 0, len);
            lastStepEnd = std::max(lastStepEnd, end);
        }
    }

    // Overlay clips
    for (const auto& clip : track.clips)
    {
        if (clip.filePath.isEmpty())
            continue;

        juce::AudioBuffer<float> clipBuf = loadAudioFile(juce::File(clip.filePath), sampleRate);
        int len = clipBuf.getNumSamples();
        if (len <= 0)
            continue;

        float leftGain, rightGain;
        std::tie(leftGain, rightGain) = getPanGains(clip.pan);
        float amp = static_cast<float>(clip.amp);
        clipBuf.applyGain(0, 0, len, amp * leftGain);
        clipBuf.applyGain(1, 0, len, amp * rightGain);

        if (clip.fadeIn > 0.0)
        {
            int n = std::min(len, (int)(clip.fadeIn * sampleRate));
            clipBuf.applyGainRamp(0, 0, n, 0.0f, amp * leftGain);
            clipBuf.applyGainRamp(1, 0, n, 0.0f, amp * rightGain);
        }
        if (clip.fadeOut > 0.0)
        {
            int n = std::min(len, (int)(clip.fadeOut * sampleRate));
            clipBuf.applyGainRamp(0, len - n, n, amp * leftGain, 0.0f);
            clipBuf.applyGainRamp(1, len - n, n, amp * rightGain, 0.0f);
        }

        int start = static_cast<int>(clip.start * sampleRate);
        int end = start + len;
        if (end > finalBuf.getNumSamples())
            finalBuf.setSize(2, end, true, true, true);

        finalBuf.addFrom(0, start, clipBuf, 0, 0, len);
        finalBuf.addFrom(1, start, clipBuf, 1, 0, len);
        lastStepEnd = std::max(lastStepEnd, end);
    }

    if (lastStepEnd < finalBuf.getNumSamples())
        finalBuf.setSize(2, lastStepEnd, true, true, true);

    return finalBuf;
}
<|MERGE_RESOLUTION|>--- conflicted
+++ resolved
@@ -156,7 +156,7 @@
                             Voice voice;
                             if (auto* vobj = v.getDynamicObject())
                             {
-<<<<<<< HEAD
+
                                 voice.synthFunction =
                                     vobj->getProperty("synth_function_name").toString().toStdString();
                                 voice.isTransition = vobj->getProperty("is_transition", false);
@@ -165,13 +165,7 @@
                                     voice.params = paramsObj->getProperties();
                                 voice.description =
                                     vobj->getProperty("description").toString();
-=======
-                                voice.synthFunction = vobj->getProperty("synth_function_name").toString().toStdString();
-                                voice.isTransition = getPropertyWithDefault(vobj, "is_transition", false);
-                                if (auto* paramsObj = vobj->getProperty("params").getDynamicObject())
-                                    voice.params = *paramsObj;
-                                voice.description = vobj->getProperty("description").toString();
->>>>>>> c49bc0a4
+
                             }
                             step.voices.push_back(std::move(voice));
                         }
@@ -309,7 +303,7 @@
                             Voice voice;
                             if (auto* vobj = v.getDynamicObject())
                             {
-<<<<<<< HEAD
+
                                 voice.synthFunction =
                                     vobj->getProperty("synth_function_name").toString().toStdString();
                                 voice.isTransition = vobj->getProperty("is_transition", false);
@@ -318,13 +312,7 @@
                                     voice.params = paramsObj->getProperties();
                                 voice.description =
                                     vobj->getProperty("description").toString();
-=======
-                                voice.synthFunction = vobj->getProperty("synth_function_name").toString().toStdString();
-                                voice.isTransition = getPropertyWithDefault(vobj, "is_transition", false);
-                                if (auto* paramsObj = vobj->getProperty("params").getDynamicObject())
-                                    voice.params = *paramsObj;
-                                voice.description = vobj->getProperty("description").toString();
->>>>>>> c49bc0a4
+
                             }
                             step.voices.push_back(std::move(voice));
                         }
