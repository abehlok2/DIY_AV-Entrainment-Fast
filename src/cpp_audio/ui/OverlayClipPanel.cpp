--- conflicted
+++ resolved
@@ -124,13 +124,10 @@
 
     double sr = reader->sampleRate;
     readerSource.reset(new juce::AudioFormatReaderSource(reader.release(), true));
-<<<<<<< HEAD
+
     transport.setSource(readerSource.get(), 0, nullptr, readerSource->sampleRate);
     deviceManager.addAudioCallback(&sourcePlayer);
-=======
-    transport.setSource(readerSource.get(), 0, nullptr, sr);
-    deviceManager.addAudioCallback(&transport);
->>>>>>> 7eed8072
+
     transport.start();
     playButton.setButtonText("Stop Clip");
 }
