
#include "GlobalSettingsComponent.h"
#include "NoiseGeneratorDialog.h" // Include the full dialog implementation here

using namespace juce;

// This function needs to be defined. For now, it returns a new instance.
// You might have this defined elsewhere, but it's needed for the example to be
// complete.
std::unique_ptr<NoiseGeneratorDialog>
GlobalSettingsComponent::createNoiseGeneratorDialog() {
  return std::make_unique<NoiseGeneratorDialog>();
}

GlobalSettingsComponent::GlobalSettingsComponent() {
  addAndMakeVisible(&srLabel);
  srLabel.setText("Sample Rate:", dontSendNotification);
  addAndMakeVisible(&srEdit);
  srEdit.setText("44100");

  addAndMakeVisible(&cfLabel);
  cfLabel.setText("Crossfade (s):", dontSendNotification);
  addAndMakeVisible(&cfEdit);
  cfEdit.setText("1.0");

  addAndMakeVisible(&outFileLabel);
  outFileLabel.setText("Output File:", dontSendNotification);
  addAndMakeVisible(&outFileEdit);
  addAndMakeVisible(&browseOutButton);
  browseOutButton.setButtonText("...");
  browseOutButton.addListener(this);

  addAndMakeVisible(&noiseFileLabel);
  noiseFileLabel.setText("Noise Preset:", dontSendNotification);
  addAndMakeVisible(&noiseFileEdit);
  addAndMakeVisible(&browseNoiseButton);
  browseNoiseButton.setButtonText("...");
  browseNoiseButton.addListener(this);

  addAndMakeVisible(&noiseAmpLabel);
  noiseAmpLabel.setText("Noise Amp:", dontSendNotification);
  addAndMakeVisible(&noiseAmpEdit);
  noiseAmpEdit.setText("0.0");

  addAndMakeVisible(&noiseGenButton);
  noiseGenButton.setButtonText("Generate Noise Preset...");
  noiseGenButton.addListener(this);
}

GlobalSettingsComponent::~GlobalSettingsComponent() {
  browseOutButton.removeListener(this);
  browseNoiseButton.removeListener(this);
  noiseGenButton.removeListener(this);
}

GlobalSettingsComponent::Settings GlobalSettingsComponent::getSettings() const {
  Settings s;
  s.sampleRate = srEdit.getText().getDoubleValue();
  s.crossfadeSeconds = cfEdit.getText().getDoubleValue();
  s.outputFile = outFileEdit.getText();
  s.noiseFile = noiseFileEdit.getText();
  s.noiseAmp = noiseAmpEdit.getText().getDoubleValue();
  return s;
}

void GlobalSettingsComponent::setSettings(const Settings &s) {
  srEdit.setText(String(s.sampleRate));
  cfEdit.setText(String(s.crossfadeSeconds));
  outFileEdit.setText(s.outputFile);
  noiseFileEdit.setText(s.noiseFile);
  noiseAmpEdit.setText(String(s.noiseAmp));
}

void GlobalSettingsComponent::resized() {
  auto area = getLocalBounds().reduced(4);
  const int labelW = 100;
  const int buttonW = 30;
  const int rowH = 24;
  const int gap = 4;

  auto row1 = area.removeFromTop(rowH);
  srLabel.setBounds(row1.removeFromLeft(labelW));
  srEdit.setBounds(row1);

  area.removeFromTop(gap);

  auto row2 = area.removeFromTop(rowH);
  cfLabel.setBounds(row2.removeFromLeft(labelW));
  cfEdit.setBounds(row2);

  area.removeFromTop(gap);

  auto row3 = area.removeFromTop(rowH);
  outFileLabel.setBounds(row3.removeFromLeft(labelW));
  browseOutButton.setBounds(row3.removeFromRight(buttonW));
  outFileEdit.setBounds(row3);

  area.removeFromTop(gap);

  auto row4 = area.removeFromTop(rowH);
  noiseFileLabel.setBounds(row4.removeFromLeft(labelW));
  browseNoiseButton.setBounds(row4.removeFromRight(buttonW));
  noiseFileEdit.setBounds(row4);

  area.removeFromTop(gap);

  auto row5 = area.removeFromTop(rowH);
  noiseAmpLabel.setBounds(row5.removeFromLeft(labelW));
  noiseAmpEdit.setBounds(row5);

  noiseGenButton.setBounds(area.removeFromTop(rowH));
}

void GlobalSettingsComponent::buttonClicked(Button *b) {
  if (b == &browseOutButton) {
    FileChooser chooser("Select Output File", File(outFileEdit.getText()),
                        "*.wav;*.flac;*.mp3");
    if (chooser.browseForFileToSave(true))
      outFileEdit.setText(chooser.getResult().getFullPathName());
  } else if (b == &browseNoiseButton) {
    FileChooser chooser("Select Noise Preset", File(noiseFileEdit.getText()),
                        "*.noise;*.wav");
    if (chooser.browseForFileToOpen())
      noiseFileEdit.setText(chooser.getResult().getFullPathName());
  } else if (b == &noiseGenButton) {
    DialogWindow::LaunchOptions opts;
<<<<<<< HEAD
    opts.content.setOwned(dialog.release());
=======

    // THE DEFINITIVE FIX:
    // Use static_cast to explicitly convert the derived pointer
    // (NoiseGeneratorDialog*) to the base pointer (Component*) that setOwned()
    // expects.
    opts.content.setOwned(
        static_cast<Component *>(createNoiseGeneratorDialog().release()));

>>>>>>> c9140a75
    opts.dialogTitle = "Noise Generator";
    opts.dialogBackgroundColour = Colours::lightgrey;
    opts.escapeKeyTriggersCloseButton = true;
    opts.useNativeTitleBar = true;
    opts.resizable = true;
    opts.runModal();
  }
}<|MERGE_RESOLUTION|>--- conflicted
+++ resolved
@@ -124,18 +124,8 @@
       noiseFileEdit.setText(chooser.getResult().getFullPathName());
   } else if (b == &noiseGenButton) {
     DialogWindow::LaunchOptions opts;
-<<<<<<< HEAD
+
     opts.content.setOwned(dialog.release());
-=======
-
-    // THE DEFINITIVE FIX:
-    // Use static_cast to explicitly convert the derived pointer
-    // (NoiseGeneratorDialog*) to the base pointer (Component*) that setOwned()
-    // expects.
-    opts.content.setOwned(
-        static_cast<Component *>(createNoiseGeneratorDialog().release()));
-
->>>>>>> c9140a75
     opts.dialogTitle = "Noise Generator";
     opts.dialogBackgroundColour = Colours::lightgrey;
     opts.escapeKeyTriggersCloseButton = true;
