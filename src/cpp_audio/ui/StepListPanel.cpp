
#include "StepListPanel.h"
#include "../VarUtils.h" // Assuming this is a valid path in your project
#include "StepConfigPanel.h"
#include "../Track.h"

using namespace juce;

StepListPanel::StepListPanel() {
  addAndMakeVisible(stepList);
  stepList.setModel(this);
  // REMOVED: stepList.addListener(this); - This is deprecated when using a
  // ListBoxModel

  addButton.setButtonText("Add Step");
  loadButton.setButtonText("Load Steps");
  dupButton.setButtonText("Duplicate Step");
  removeButton.setButtonText("Remove Step");
  editDurationButton.setButtonText("Edit Duration");
  editDescriptionButton.setButtonText("Edit Description");
  editVoicesButton.setButtonText("Edit Voices");
  upButton.setButtonText("Move Up");
  downButton.setButtonText("Move Down");
  undoButton.setButtonText("Undo");
  redoButton.setButtonText("Redo");

  for (auto *b : {&addButton, &loadButton, &dupButton, &removeButton,
                  &editDurationButton, &editDescriptionButton, &editVoicesButton,
                  &upButton, &downButton, &undoButton, &redoButton}) {
    addAndMakeVisible(b);
    b->addListener(this);
  }

  addAndMakeVisible(&totalDuration);
  totalDuration.setJustificationType(Justification::centredLeft);

  setWantsKeyboardFocus(true);
  pushHistory();
}

StepListPanel::~StepListPanel() {
  for (auto *b : {&addButton, &loadButton, &dupButton, &removeButton,
                  &editDurationButton, &editDescriptionButton, &editVoicesButton,
                  &upButton, &downButton, &undoButton, &redoButton}) {
    b->removeListener(this);
  }
  // REMOVED: stepList.removeListener(this);
  stepList.setModel(nullptr); // Good practice to null the model pointer
}

int StepListPanel::getNumRows() { return steps.size(); }

void StepListPanel::paintListBoxItem(int row, Graphics &g, int width,
                                     int height, bool rowIsSelected) {
  if (rowIsSelected)
    g.fillAll(Colours::lightblue);

  if (isPositiveAndBelow(row, steps.size())) {
    const auto &s = steps[row];
    String text = s.description + " (" + String(s.duration, 2) + "s)";
    g.setColour(Colours::black);
    g.drawText(text, 4, 0, width - 4, height, Justification::centredLeft);
  }
}

void StepListPanel::resized() {
  auto area = getLocalBounds().reduced(4);
  auto top = area.removeFromTop(24);
  totalDuration.setBounds(top);

  area.removeFromTop(4);
  auto buttonsArea = area.removeFromBottom(48);
  stepList.setBounds(area);

  auto each = buttonsArea.getWidth() / 11;
  addButton.setBounds(buttonsArea.removeFromLeft(each));
  loadButton.setBounds(buttonsArea.removeFromLeft(each));
  dupButton.setBounds(buttonsArea.removeFromLeft(each));
  removeButton.setBounds(buttonsArea.removeFromLeft(each));
  editDurationButton.setBounds(buttonsArea.removeFromLeft(each));
  editDescriptionButton.setBounds(buttonsArea.removeFromLeft(each));
  editVoicesButton.setBounds(buttonsArea.removeFromLeft(each));
  upButton.setBounds(buttonsArea.removeFromLeft(each));
  downButton.setBounds(buttonsArea.removeFromLeft(each));
  undoButton.setBounds(buttonsArea.removeFromLeft(each));
  redoButton.setBounds(buttonsArea);
}

void StepListPanel::buttonClicked(Button *b) {
  if (b == &addButton)
    addStep();
  else if (b == &loadButton)
    loadExternalSteps();
  else if (b == &dupButton)
    duplicateStep();
  else if (b == &removeButton)
    removeStep();
  else if (b == &editDurationButton)
    editStepDuration();
  else if (b == &editDescriptionButton)
    editStepDescription();
  else if (b == &editVoicesButton)
    openStepConfig();
  else if (b == &upButton)
    moveStep(-1);
  else if (b == &downButton)
    moveStep(1);
  else if (b == &undoButton)
    undo();
  else if (b == &redoButton)
    redo();

  stepList.updateContent();
  stepList.repaint();
  updateDuration();
}

void StepListPanel::addStep() {
  StepData s;
  s.description = "New Step " + String(steps.size() + 1);
  s.duration = 10.0;
  steps.add(s);
  stepList.selectRow(steps.size() - 1);
  pushHistory();
}

void StepListPanel::loadExternalSteps() {
  FileChooser chooser("Load External Steps from JSON", {}, "*.json");
  if (chooser.browseForFileToOpen()) {
    auto file = chooser.getResult();
    auto parsed = JSON::parse(file);

    if (auto *obj = parsed.getDynamicObject()) {
      if (auto *stepsVar = obj->getProperty("steps").getArray()) {
        for (const auto &s : *stepsVar) {
          if (auto *sobj = s.getDynamicObject()) {
            double dur = withDefault(sobj->getProperty("duration"), 0.0);
            if (dur <= 0.0)
              continue;
            String desc = sobj->getProperty("description").toString();
            StepData sd;
            sd.duration = dur;
            sd.description = desc.isNotEmpty()
                                 ? desc
                                 : String("Step ") + String(steps.size() + 1);
            if (auto *voicesVar = sobj->getProperty("voices").getArray()) {
              for (const auto &v : *voicesVar) {
                if (auto *vobj = v.getDynamicObject()) {
                  VoiceEditorDialog::VoiceData vd;
                  vd.synthFunction =
                      vobj->getProperty("synth_function_name").toString();
                  vd.isTransition = withDefault(vobj->getProperty("is_transition"), false);
                  vd.params = vobj->getProperty("params");
                  vd.volumeEnvelope = vobj->getProperty("volume_envelope");
                  vd.description = vobj->getProperty("description").toString();
                  sd.voices.add(std::move(vd));
                }
              }
            }
            steps.add(sd);
          }
        }
        pushHistory();
      }
    }
  }
}

void StepListPanel::duplicateStep() {
  int row = stepList.getSelectedRow();
  if (isPositiveAndBelow(row, steps.size())) {
    StepData copy = steps[row];
    copy.description += " (Copy)";
    steps.insert(row + 1, copy);
    stepList.selectRow(row + 1);
    pushHistory();
  }
}

void StepListPanel::removeStep() {
  int row = stepList.getSelectedRow();
  if (isPositiveAndBelow(row, steps.size())) {
    steps.remove(row);
    if (row > 0)
      stepList.selectRow(row - 1);
    
    else if (!steps.isEmpty()) // FIXED: Was isNotEmpty(), which doesn't exist.

      stepList.selectRow(0);
    pushHistory();
  }
}

void StepListPanel::moveStep(int delta) {
  int row = stepList.getSelectedRow();
  int target = row + delta;
  if (isPositiveAndBelow(row, steps.size()) &&
      isPositiveAndBelow(target, steps.size())) {
    steps.move(row, target);
    stepList.selectRow(target);
    pushHistory();
  }
}

void StepListPanel::editStepDuration() {
  int row = stepList.getSelectedRow();
  if (!isPositiveAndBelow(row, steps.size()))
    return;

  AlertWindow w("Edit Duration",
                "Enter new duration (seconds):", AlertWindow::NoIcon);
  w.addTextEditor("dur", String(steps[row].duration, 3));
  w.addButton("OK", 1, KeyPress(KeyPress::returnKey));
  w.addButton("Cancel", 0, KeyPress(KeyPress::escapeKey));
  if (w.runModalLoop() == 1) {
    double val = w.getTextEditor("dur")->getText().trim().getDoubleValue();
    if (val > 0.0) {
      steps.getReference(row).duration = val;
      pushHistory();
    }
  }
  updateDuration();
}

void StepListPanel::editStepDescription() {
  int row = stepList.getSelectedRow();
  if (!isPositiveAndBelow(row, steps.size()))
    return;

  AlertWindow w("Edit Description",
                "Enter new description:", AlertWindow::NoIcon);
  w.addTextEditor("desc", steps[row].description);
  w.addButton("OK", 1, KeyPress(KeyPress::returnKey));
  w.addButton("Cancel", 0, KeyPress(KeyPress::escapeKey));
  if (w.runModalLoop() == 1) {
    steps.getReference(row).description = w.getTextEditor("desc")->getText();
    pushHistory();
  }
  stepList.updateContent();
  stepList.repaint();
}

void StepListPanel::updateDuration() {
  double totalSecs = 0.0;
  for (const auto &s : steps)
    totalSecs += s.duration;
  int mins = static_cast<int>(totalSecs) / 60;
  int secs = static_cast<int>(totalSecs) % 60;
  totalDuration.setText("Total Duration: " + String(mins).paddedLeft('0', 2) +
                            ":" + String(secs).paddedLeft('0', 2),
                        dontSendNotification);
}

void StepListPanel::pushHistory() {
  if (historyIndex < history.size() - 1)
    history.removeRange(historyIndex + 1, history.size() - historyIndex - 1);
  history.add(steps);
  historyIndex = history.size() - 1;
  updateUndoRedoButtons();
}

void StepListPanel::undo() {
  if (canUndo()) {
    --historyIndex;
    steps = history[historyIndex];
    stepList.selectRow(jlimit(0, steps.size() - 1, stepList.getSelectedRow()));
    stepList.updateContent();
    stepList.repaint();
    updateDuration();
  }
  updateUndoRedoButtons();
}

void StepListPanel::redo() {
  if (canRedo()) {
    ++historyIndex;
    steps = history[historyIndex];
    stepList.selectRow(jlimit(0, steps.size() - 1, stepList.getSelectedRow()));
    stepList.updateContent();
    stepList.repaint();
    updateDuration();
  }
  updateUndoRedoButtons();
}

bool StepListPanel::canUndo() const { return historyIndex > 0; }

bool StepListPanel::canRedo() const {
  return historyIndex < history.size() - 1;
}

void StepListPanel::updateUndoRedoButtons() {
  undoButton.setEnabled(canUndo());
  redoButton.setEnabled(canRedo());
}

bool StepListPanel::keyPressed(const KeyPress &key) {
  if (key.getModifiers() == ModifierKeys::commandModifier &&
      key.getKeyCode() == 'z') {
    undo();
    return true;
  }
  if (key.getModifiers() ==
          (ModifierKeys::commandModifier | ModifierKeys::shiftModifier) &&
      key.getKeyCode() == 'z') {
    redo();
    return true;
  }
  return false;
}

void StepListPanel::selectedRowsChanged(int lastRowSelected) {
  if (onStepSelected)
    onStepSelected(lastRowSelected);
}

void StepListPanel::openStepConfig() {
  int row = stepList.getSelectedRow();
  if (!isPositiveAndBelow(row, steps.size()))
    return;

  auto *panel = new StepConfigPanel();
  panel->setVoices(steps[row].voices);
  panel->onVoicesChanged = [this, panel, row]() {
    steps.getReference(row).voices = panel->getVoices();
  };

  DialogWindow::LaunchOptions opts;
  opts.content.setOwned(panel);
  opts.dialogTitle = "Edit Voices";
  opts.dialogBackgroundColour = Colours::lightgrey;
  opts.escapeKeyTriggersCloseButton = true;
  opts.useNativeTitleBar = true;
  opts.resizable = true;
  opts.runModal();
}

<<<<<<< HEAD
void StepListPanel::setSteps(const std::vector<Step> &newSteps) {
  steps.clear();
  for (const auto &s : newSteps) {
    StepData sd;
    sd.description = s.description;
    sd.duration = s.durationSeconds;
    for (const auto &v : s.voices) {
      VoiceEditorDialog::VoiceData vd;
      vd.synthFunction = juce::String(v.synthFunction);
      vd.isTransition = v.isTransition;
      vd.params = namedValueSetToVar(v.params);
      vd.description = v.description;
      sd.voices.add(std::move(vd));
    }
    steps.add(std::move(sd));
  }
  stepList.updateContent();
  stepList.repaint();
  if (!steps.isEmpty())
    stepList.selectRow(0);
  pushHistory();
  updateDuration();
}

std::vector<Step> StepListPanel::toTrackSteps() const {
  std::vector<Step> out;
  for (const auto &sd : steps) {
    Step s;
    s.durationSeconds = sd.duration;
    s.description = sd.description;
    for (const auto &vd : sd.voices) {
      Voice v;
      v.synthFunction = vd.synthFunction.toStdString();
      v.isTransition = vd.isTransition;
      v.description = vd.description;
      v.params = varToNamedValueSet(vd.params);
      s.voices.push_back(std::move(v));
    }
    out.push_back(std::move(s));
  }
  return out;
}

void StepListPanel::clearSteps() {
  steps.clear();
  stepList.updateContent();
  stepList.repaint();
  pushHistory();
  updateDuration();
=======
void StepListPanel::setSteps(const juce::Array<StepData>& newSteps)
{
    steps = newSteps;
    stepList.updateContent();
    if (steps.isEmpty())
        stepList.deselectAllRows();
    else
        stepList.selectRow(0);
    history.clear();
    historyIndex = -1;
    pushHistory();
    updateDuration();
>>>>>>> 4e909004
}<|MERGE_RESOLUTION|>--- conflicted
+++ resolved
@@ -335,7 +335,7 @@
   opts.runModal();
 }
 
-<<<<<<< HEAD
+
 void StepListPanel::setSteps(const std::vector<Step> &newSteps) {
   steps.clear();
   for (const auto &s : newSteps) {
@@ -385,18 +385,5 @@
   stepList.repaint();
   pushHistory();
   updateDuration();
-=======
-void StepListPanel::setSteps(const juce::Array<StepData>& newSteps)
-{
-    steps = newSteps;
-    stepList.updateContent();
-    if (steps.isEmpty())
-        stepList.deselectAllRows();
-    else
-        stepList.selectRow(0);
-    history.clear();
-    historyIndex = -1;
-    pushHistory();
-    updateDuration();
->>>>>>> 4e909004
+
 }